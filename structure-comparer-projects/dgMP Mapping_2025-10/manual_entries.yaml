entries:
- fields:
  - action: not_use
    auto_generated: false
    fixed: null
    inherited_from: null
    name: Organization.id
    other: null
    remark: null
  - action: not_use
    auto_generated: false
    fixed: null
    inherited_from: null
    name: Organization.meta.id
    other: null
    remark: null
  - action: not_use
    auto_generated: false
    fixed: null
    inherited_from: null
    name: Organization.extension
    other: null
    remark: null
  - action: not_use
    auto_generated: false
    fixed: null
    inherited_from: null
    name: Organization.contained
    other: null
    remark: null
  - action: not_use
    auto_generated: false
    fixed: null
    inherited_from: null
    name: Organization.text
    other: null
    remark: null
  - action: not_use
    auto_generated: false
    fixed: null
    inherited_from: null
    name: Organization.language
    other: null
    remark: null
  - action: not_use
    auto_generated: false
    fixed: null
    inherited_from: null
    name: Organization.implicitRules
    other: null
    remark: null
  - action: use
    auto_generated: false
    fixed: null
    inherited_from: null
    name: Organization.meta.tag
    other: null
    remark: null
  - action: use_recursive
    auto_generated: false
    fixed: null
    inherited_from: null
    name: Organization.meta.tag:Origin
    other: null
    remark: null
  - action: empty
    auto_generated: false
    fixed: null
    inherited_from: null
    name: Organization.meta.profile:forProfile
    other: null
    remark: null
  - action: fixed
    auto_generated: false
    fixed: ldap
    inherited_from: null
    name: Organization.meta.tag:Origin.code
    other: null
    remark: null
  - action: fixed
    auto_generated: false
    fixed: https://gematik.de/fhir/directory/CodeSystem/Origin
    inherited_from: null
    name: Organization.meta.tag:Origin.system
    other: null
    remark: null
  - action: use
    auto_generated: false
    fixed: null
    inherited_from: null
    name: Organization.meta
    other: null
    remark: null
  - action: not_use
    auto_generated: false
    fixed: null
    inherited_from: null
    name: Organization.meta.extension
    other: null
    remark: null
  - action: not_use
    auto_generated: false
    fixed: null
    inherited_from: null
    name: Organization.meta.versionId
    other: null
    remark: null
  - action: not_use
    auto_generated: false
    fixed: null
    inherited_from: null
    name: Organization.meta.lastUpdated
    other: null
    remark: null
  - action: not_use
    auto_generated: false
    fixed: null
    inherited_from: null
    name: Organization.meta.source
    other: null
    remark: null
  - action: not_use
    auto_generated: false
    fixed: null
    inherited_from: null
    name: Organization.meta.security
    other: null
    remark: null
  - action: not_use
    auto_generated: false
    fixed: null
    inherited_from: null
    name: Organization.meta.profile
    other: null
    remark: null
  - action: not_use
    auto_generated: false
    fixed: null
    inherited_from: null
    name: Organization.modifierExtension
    other: null
    remark: null
  - action: use
    auto_generated: false
    fixed: null
    inherited_from: null
    name: Organization.identifier
    other: null
    remark: null
  - action: copy_node_to
    auto_generated: false
    fixed: null
    inherited_from: null
    name: Organization.identifier:Betriebsstaettennummer
    other: Organization.identifier:BSNR
    remark: null
  - action: copy_node_to
    auto_generated: false
    fixed: null
    inherited_from: null
    name: Organization.identifier:KZV-Abrechnungsnummer
    other: Organization.identifier:KZVA
    remark: null
  - action: copy_node_to
    auto_generated: false
    fixed: null
    inherited_from: null
    name: Organization.identifier:Institutionskennzeichen
    other: Organization.identifier:IKNR
    remark: null
  - action: not_use
    auto_generated: false
    fixed: null
    inherited_from: null
    name: Organization.active
    other: null
    remark: null
  - action: not_use
    auto_generated: false
    fixed: null
    inherited_from: Organization.type
    name: Organization.type.text
    other: null
    remark: null
  - action: not_use
    auto_generated: false
    fixed: null
    inherited_from: Organization.type
    name: Organization.type:providerType
    other: null
    remark: null
  - action: not_use
    auto_generated: false
    fixed: null
    inherited_from: Organization.type:providerType
    name: Organization.type:providerType.coding.system
    other: null
    remark: null
  - action: not_use
    auto_generated: false
    fixed: null
    inherited_from: Organization.type:providerType
    name: Organization.type:providerType.coding.code
    other: null
    remark: null
  - action: use
    auto_generated: false
    fixed: null
    inherited_from: null
    name: Organization.name
    other: null
    remark: organizationName -> aus dem ACCESS_TOKEN der Anfrage
  - action: not_use
    auto_generated: false
    fixed: null
    inherited_from: null
    name: Organization.alias
    other: null
    remark: null
  - action: empty
    auto_generated: false
    fixed: null
    inherited_from: null
    name: Organization.identifier:VKNR
    other: null
    remark: null
  - action: copy_node_from
    auto_generated: false
    fixed: null
    inherited_from: null
    name: Organization.identifier:TelematikID
    other: Organization.identifier:Telematik-ID
    remark: null
  - action: copy_node_to
    auto_generated: false
    fixed: null
    inherited_from: null
    name: Organization.telecom
    other: Organization.telecom
    remark: null
  - action: copy_node_to
    auto_generated: false
    fixed: null
    inherited_from: Organization.telecom
    name: Organization.telecom:telefon.id
    other: Organization.telecom:telefon.id
    remark: null
  - action: copy_node_to
    auto_generated: false
    fixed: null
    inherited_from: Organization.telecom
    name: Organization.telecom:telefon.extension
    other: Organization.telecom:telefon.extension
    remark: null
  - action: copy_node_to
    auto_generated: false
    fixed: null
    inherited_from: Organization.telecom
    name: Organization.telecom:telefon.system
    other: Organization.telecom:telefon.system
    remark: null
  - action: copy_node_to
    auto_generated: false
    fixed: null
    inherited_from: Organization.telecom
    name: Organization.telecom:telefon.value
    other: Organization.telecom:telefon.value
    remark: null
  - action: copy_node_to
<<<<<<< HEAD
=======
    auto_generated: false
    fixed: null
    inherited_from: null
    name: Organization.identifier:Telematik-ID
    other: Organization.identifier:TelematikID
    remark: null
  - action: copy_node_to
    auto_generated: false
    fixed: null
    inherited_from: null
    name: Organization.identifier:Telematik-ID.type
    other: Organization.identifier:TelematikID.type
    remark: null
  - action: copy_node_to
    auto_generated: false
    fixed: null
    inherited_from: null
    name: Organization.telecom:eMail
    other: Organization.telecom
    remark: null
  - action: copy_node_to
    auto_generated: false
    fixed: null
    inherited_from: Organization.telecom:eMail
    name: Organization.telecom:eMail.use
    other: Organization.telecom.use
    remark: null
  - action: copy_node_to
    auto_generated: false
    fixed: null
    inherited_from: Organization.telecom:eMail
    name: Organization.telecom:eMail.rank
    other: Organization.telecom.rank
    remark: null
  - action: copy_node_to
    auto_generated: false
    fixed: null
    inherited_from: Organization.telecom:eMail
    name: Organization.telecom:eMail.period
    other: Organization.telecom.period
    remark: null
  - action: copy_node_to
    auto_generated: false
    fixed: null
    inherited_from: Organization.telecom:eMail
    name: Organization.telecom:eMail.id
    other: Organization.telecom.id
    remark: null
  - action: copy_node_to
    auto_generated: false
    fixed: null
    inherited_from: Organization.telecom:eMail
    name: Organization.telecom:eMail.extension
    other: Organization.telecom.extension
    remark: null
  - action: copy_node_to
    auto_generated: false
    fixed: null
    inherited_from: Organization.telecom:eMail
    name: Organization.telecom:eMail.system
    other: Organization.telecom.system
    remark: null
  - action: copy_node_to
    auto_generated: false
    fixed: null
    inherited_from: Organization.telecom:eMail
    name: Organization.telecom:eMail.value
    other: Organization.telecom.value
    remark: null
  id: 0c2a1b59-6c5f-4e9b-9f22-1a3d4b5c6e72
mapping_entries:
- fields:
  - action: use
>>>>>>> 2cc02345
    auto_generated: false
    fixed: null
    inherited_from: Organization.telecom
    name: Organization.telecom:fax.id
    other: Organization.telecom:fax.id
    remark: null
  - action: copy_node_to
    auto_generated: false
    fixed: null
    inherited_from: Organization.telecom
    name: Organization.telecom:fax.extension
    other: Organization.telecom:fax.extension
    remark: null
  - action: copy_node_to
    auto_generated: false
    fixed: null
    inherited_from: Organization.telecom
    name: Organization.telecom:fax.system
    other: Organization.telecom:fax.system
    remark: null
  - action: copy_node_to
    auto_generated: false
    fixed: null
    inherited_from: Organization.telecom
    name: Organization.telecom:fax.value
    other: Organization.telecom:fax.value
    remark: null
  - action: copy_node_to
    auto_generated: false
    fixed: null
    inherited_from: Organization.telecom
    name: Organization.telecom:eMail.id
    other: Organization.telecom:eMail.id
    remark: null
  - action: copy_node_to
    auto_generated: false
    fixed: null
    inherited_from: Organization.telecom
    name: Organization.telecom:eMail.extension
    other: Organization.telecom:eMail.extension
    remark: null
  - action: copy_node_to
    auto_generated: false
    fixed: null
    inherited_from: Organization.telecom
    name: Organization.telecom:eMail.system
    other: Organization.telecom:eMail.system
    remark: null
  - action: copy_node_to
    auto_generated: false
    fixed: null
    inherited_from: Organization.telecom
    name: Organization.telecom:eMail.value
    other: Organization.telecom:eMail.value
    remark: null
  - action: not_use
    auto_generated: false
    fixed: null
    inherited_from: null
    name: Organization.address.extension
    other: null
    remark: null
  - action: use_recursive
    auto_generated: false
    fixed: null
    inherited_from: null
    name: Organization.address
    other: null
    remark: null
  - action: not_use
    auto_generated: false
    fixed: null
    inherited_from: null
    name: Organization.partOf
    other: null
    remark: null
  - action: not_use
    auto_generated: false
    fixed: null
    inherited_from: null
    name: Organization.contact
    other: null
    remark: null
  - action: not_use
    auto_generated: false
    fixed: null
    inherited_from: null
    name: Organization.endpoint
    other: null
    remark: null
  - action: copy_value_to
    auto_generated: false
    fixed: null
    inherited_from: null
    name: Organization.address:Strassenanschrift.type
    other: Organization.address.type
    remark: null
  - action: copy_value_to
    auto_generated: false
    fixed: null
    inherited_from: null
    name: Organization.address:Strassenanschrift.line
    other: Organization.address.line
    remark: null
  - action: empty
    auto_generated: false
    fixed: null
    inherited_from: null
    name: Organization.address:Strassenanschrift.line.id
    other: null
    remark: null
  - action: empty
    auto_generated: false
    fixed: null
    inherited_from: null
    name: Organization.address:Strassenanschrift.line.extension
    other: null
    remark: null
  - action: empty
    auto_generated: false
    fixed: null
    inherited_from: null
    name: Organization.address:Strassenanschrift.line.extension:Strasse
    other: null
    remark: null
  - action: copy_node_to
    auto_generated: false
    fixed: null
    inherited_from: Organization.address:Strassenanschrift
    name: Organization.address:Strassenanschrift.line.extension:Strasse.id
    other: Organization.address.line.extension:Strasse.id
    remark: null
  - action: copy_node_to
    auto_generated: false
    fixed: null
    inherited_from: Organization.address:Strassenanschrift
    name: Organization.address:Strassenanschrift.line.extension:Strasse.url
    other: Organization.address.line.extension:Strasse.url
    remark: null
  - action: copy_node_to
    auto_generated: false
    fixed: null
    inherited_from: Organization.address:Strassenanschrift
    name: Organization.address:Strassenanschrift.line.extension:Strasse.value[x]
    other: Organization.address.line.extension:Strasse.value[x]
    remark: null
  - action: copy_node_to
    auto_generated: false
    fixed: null
    inherited_from: Organization.address:Strassenanschrift
    name: Organization.address:Strassenanschrift.line.extension:Strasse.value[x]:valueString
    other: Organization.address.line.extension:Strasse.value[x]:valueString
    remark: null
  - action: empty
    auto_generated: false
    fixed: null
    inherited_from: null
    name: Organization.address:Strassenanschrift.line.extension:Hausnummer
    other: null
    remark: null
  - action: copy_node_to
    auto_generated: false
    fixed: null
    inherited_from: Organization.address:Strassenanschrift
    name: Organization.address:Strassenanschrift.line.extension:Hausnummer.id
    other: Organization.address.line.extension:Hausnummer.id
    remark: null
  - action: copy_node_to
    auto_generated: false
    fixed: null
    inherited_from: Organization.address:Strassenanschrift
    name: Organization.address:Strassenanschrift.line.extension:Hausnummer.url
    other: Organization.address.line.extension:Hausnummer.url
    remark: null
  - action: copy_node_to
    auto_generated: false
    fixed: null
    inherited_from: Organization.address:Strassenanschrift
    name: Organization.address:Strassenanschrift.line.extension:Hausnummer.value[x]
    other: Organization.address.line.extension:Hausnummer.value[x]
    remark: null
  - action: copy_node_to
    auto_generated: false
    fixed: null
    inherited_from: Organization.address:Strassenanschrift
    name: Organization.address:Strassenanschrift.line.extension:Hausnummer.value[x]:valueString
    other: Organization.address.line.extension:Hausnummer.value[x]:valueString
    remark: null
  - action: empty
    auto_generated: false
    fixed: null
    inherited_from: null
    name: Organization.address:Strassenanschrift.line.extension:Adresszusatz
    other: null
    remark: null
  - action: copy_node_to
    auto_generated: false
    fixed: null
    inherited_from: Organization.address:Strassenanschrift
    name: Organization.address:Strassenanschrift.line.extension:Adresszusatz.id
    other: Organization.address.line.extension:Adresszusatz.id
    remark: null
  - action: copy_node_to
    auto_generated: false
    fixed: null
    inherited_from: Organization.address:Strassenanschrift
    name: Organization.address:Strassenanschrift.line.extension:Adresszusatz.url
    other: Organization.address.line.extension:Adresszusatz.url
    remark: null
  - action: copy_node_to
    auto_generated: false
    fixed: null
    inherited_from: Organization.address:Strassenanschrift
    name: Organization.address:Strassenanschrift.line.extension:Adresszusatz.value[x]
    other: Organization.address.line.extension:Adresszusatz.value[x]
    remark: null
  - action: copy_node_to
    auto_generated: false
    fixed: null
    inherited_from: Organization.address:Strassenanschrift
    name: Organization.address:Strassenanschrift.line.extension:Adresszusatz.value[x]:valueString
    other: Organization.address.line.extension:Adresszusatz.value[x]:valueString
    remark: null
  - action: copy_node_to
    auto_generated: false
    fixed: null
    inherited_from: Organization.address:Strassenanschrift
    name: Organization.address:Strassenanschrift.line.value
    other: Organization.address.line.value
    remark: null
  - action: copy_value_to
    auto_generated: false
    fixed: null
    inherited_from: null
    name: Organization.address:Strassenanschrift.city
    other: Organization.address.city
    remark: null
  - action: copy_node_to
    auto_generated: false
    fixed: null
    inherited_from: Organization.address:Strassenanschrift
    name: Organization.address:Strassenanschrift.postalCode
    other: Organization.address.postalCode
    remark: null
  - action: copy_node_to
    auto_generated: false
    fixed: null
    inherited_from: Organization.address:Strassenanschrift
    name: Organization.address:Strassenanschrift.country
    other: Organization.address.country
    remark: null
  - action: use_recursive
    auto_generated: false
    fixed: null
    inherited_from: null
    name: Organization.address:Strassenanschrift
    other: null
    remark: null
  - action: empty
    auto_generated: false
    fixed: null
    inherited_from: null
    name: Organization.address:Strassenanschrift.id
    other: null
    remark: null
  - action: empty
    auto_generated: false
    fixed: null
    inherited_from: null
    name: Organization.address:Strassenanschrift.extension
    other: null
    remark: null
  - action: empty
    auto_generated: false
    fixed: null
    inherited_from: null
    name: Organization.address:Strassenanschrift.use
    other: null
    remark: null
  - action: empty
    auto_generated: false
    fixed: null
    inherited_from: null
    name: Organization.address:Strassenanschrift.text
    other: null
    remark: null
  - action: empty
    auto_generated: false
    fixed: null
    inherited_from: null
    name: Organization.address:Strassenanschrift.district
    other: null
    remark: null
  - action: empty
    auto_generated: false
    fixed: null
    inherited_from: null
    name: Organization.address:Strassenanschrift.state
    other: null
    remark: null
  - action: empty
    auto_generated: false
    fixed: null
    inherited_from: null
    name: Organization.address:Strassenanschrift.period
    other: null
    remark: null
  - action: empty
    auto_generated: false
    fixed: null
    inherited_from: null
    name: Organization.address:Postfach
    other: null
    remark: null
  - action: empty
    auto_generated: false
    fixed: null
    inherited_from: null
    name: Organization.type.coding:IHE-Code
    other: null
    remark: null
  - action: empty
    auto_generated: false
    fixed: null
    inherited_from: null
    name: Organization.type.coding:HL7-Fachschluesselgruppe
    other: null
    remark: null
  - action: empty
    auto_generated: false
    fixed: null
    inherited_from: null
    name: Organization.type.coding:HL7-Fachschluesselgruppe-erweitert
    other: null
    remark: null
  - action: not_use
    auto_generated: false
    fixed: null
    inherited_from: null
    name: Organization.contact.address
    other: null
    remark: null
  - action: empty
    auto_generated: false
    fixed: null
    inherited_from: null
    name: Organization.identifier:Standortnummer
    other: null
    remark: null
  - action: copy_node_to
    auto_generated: false
    fixed: null
    inherited_from: null
    name: Organization.telecom:eMail
    other: Organization.telecom
    remark: null
  - action: copy_node_to
    auto_generated: false
    fixed: null
    inherited_from: null
    name: Organization.telecom:fax
    other: Organization.telecom
    remark: null
  - action: copy_node_to
    auto_generated: false
    fixed: null
    inherited_from: null
    name: Organization.telecom:telefon
    other: Organization.telecom
    remark: null
  - action: not_use
    auto_generated: false
    fixed: null
    inherited_from: null
    name: Organization.type
    other: null
    remark: null
  id: 0c2a1b59-6c5f-4e9b-9f22-1a3d4b5c6e72
- fields:
  - action: not_use
    auto_generated: false
    fixed: null
    inherited_from: null
    name: MedicationRequest.id
    other: null
    remark: null
  - action: empty
    auto_generated: false
    fixed: null
    inherited_from: null
    name: MedicationRequest.meta.profile:erpProfile
    other: null
    remark: null
  - action: fixed
    auto_generated: false
    fixed: https://gematik.de/fhir/epa-medication/StructureDefinition/epa-medication-request
    inherited_from: null
    name: MedicationRequest.meta.profile
    other: null
    remark: null
  - action: not_use
    auto_generated: false
    fixed: null
    inherited_from: null
    name: MedicationRequest.meta.source
    other: null
    remark: null
  - action: not_use
    auto_generated: false
    fixed: null
    inherited_from: null
    name: MedicationRequest.meta.lastUpdated
    other: null
    remark: null
  - action: not_use
    auto_generated: false
    fixed: null
    inherited_from: null
    name: MedicationRequest.meta.versionId
    other: null
    remark: null
  - action: not_use
    auto_generated: false
    fixed: null
    inherited_from: null
    name: MedicationRequest.meta.extension
    other: null
    remark: null
  - action: not_use
    auto_generated: false
    fixed: null
    inherited_from: null
    name: MedicationRequest.meta.id
    other: null
    remark: null
  - action: use
    auto_generated: false
    fixed: null
    inherited_from: null
    name: MedicationRequest.meta
    other: null
    remark: null
  - action: not_use
    auto_generated: false
    fixed: null
    inherited_from: null
    name: MedicationRequest.meta.security
    other: null
    remark: null
  - action: not_use
    auto_generated: false
    fixed: null
    inherited_from: null
    name: MedicationRequest.meta.tag
    other: null
    remark: null
  - action: not_use
    auto_generated: false
    fixed: null
    inherited_from: null
    name: MedicationRequest.implicitRules
    other: null
    remark: null
  - action: not_use
    auto_generated: false
    fixed: null
    inherited_from: null
    name: MedicationRequest.language
    other: null
    remark: null
  - action: not_use
    auto_generated: false
    fixed: null
    inherited_from: null
    name: MedicationRequest.text
    other: null
    remark: null
  - action: not_use
    auto_generated: false
    fixed: null
    inherited_from: null
    name: MedicationRequest.contained
    other: null
    remark: null
  - action: not_use
    auto_generated: false
    fixed: null
    inherited_from: null
    name: MedicationRequest.modifierExtension
    other: null
    remark: null
  - action: not_use
    auto_generated: false
    fixed: null
    inherited_from: null
    name: MedicationRequest.identifier
    other: null
    remark: null
  - action: not_use
    auto_generated: false
    fixed: null
    inherited_from: null
    name: MedicationRequest.status
    other: null
    remark: null
  - action: not_use
    auto_generated: false
    fixed: null
    inherited_from: null
    name: MedicationRequest.statusReason
    other: null
    remark: null
  - action: use
    auto_generated: false
    fixed: null
    inherited_from: null
    name: MedicationRequest.intent
    other: null
    remark: null
  - action: not_use
    auto_generated: false
    fixed: null
    inherited_from: null
    name: MedicationRequest.category
    other: null
    remark: null
  - action: not_use
    auto_generated: false
    fixed: null
    inherited_from: null
    name: MedicationRequest.priority
    other: null
    remark: null
  - action: not_use
    auto_generated: false
    fixed: null
    inherited_from: null
    name: MedicationRequest.doNotPerform
    other: null
    remark: null
  - action: not_use
    auto_generated: false
    fixed: null
    inherited_from: null
    name: MedicationRequest.reported[x]
    other: null
    remark: null
  - action: not_use
    auto_generated: false
    fixed: null
    inherited_from: null
    name: MedicationRequest.encounter
    other: null
    remark: null
  - action: not_use
    auto_generated: false
    fixed: null
    inherited_from: null
    name: MedicationRequest.supportingInformation
    other: null
    remark: null
  - action: use
    auto_generated: false
    fixed: null
    inherited_from: null
    name: MedicationRequest.authoredOn
    other: null
    remark: null
  - action: not_use
    auto_generated: false
    fixed: null
    inherited_from: null
    name: MedicationRequest.performer
    other: null
    remark: null
  - action: not_use
    auto_generated: false
    fixed: null
    inherited_from: null
    name: MedicationRequest.performerType
    other: null
    remark: null
  - action: not_use
    auto_generated: false
    fixed: null
    inherited_from: null
    name: MedicationRequest.recorder
    other: null
    remark: null
  - action: not_use
    auto_generated: false
    fixed: null
    inherited_from: null
    name: MedicationRequest.reasonCode
    other: null
    remark: null
  - action: not_use
    auto_generated: false
    fixed: null
    inherited_from: null
    name: MedicationRequest.reasonReference
    other: null
    remark: null
  - action: not_use
    auto_generated: false
    fixed: null
    inherited_from: null
    name: MedicationRequest.instantiatesCanonical
    other: null
    remark: null
  - action: not_use
    auto_generated: false
    fixed: null
    inherited_from: null
    name: MedicationRequest.instantiatesUri
    other: null
    remark: null
  - action: not_use
    auto_generated: false
    fixed: null
    inherited_from: null
    name: MedicationRequest.basedOn
    other: null
    remark: null
  - action: not_use
    auto_generated: false
    fixed: null
    inherited_from: null
    name: MedicationRequest.groupIdentifier
    other: null
    remark: null
  - action: not_use
    auto_generated: false
    fixed: null
    inherited_from: null
    name: MedicationRequest.courseOfTherapyType
    other: null
    remark: null
  - action: not_use
    auto_generated: false
    fixed: null
    inherited_from: null
    name: MedicationRequest.eventHistory
    other: null
    remark: null
  - action: not_use
    auto_generated: false
    fixed: null
    inherited_from: null
    name: MedicationRequest.detectedIssue
    other: null
    remark: null
  - action: not_use
    auto_generated: false
    fixed: null
    inherited_from: null
    name: MedicationRequest.priorPrescription
    other: null
    remark: null
  - action: not_use
    auto_generated: false
    fixed: null
    inherited_from: null
    name: MedicationRequest.substitution.modifierExtension
    other: null
    remark: null
  - action: not_use
    auto_generated: false
    fixed: null
    inherited_from: null
    name: MedicationRequest.substitution.extension
    other: null
    remark: null
  - action: not_use
    auto_generated: false
    fixed: null
    inherited_from: null
    name: MedicationRequest.substitution.id
    other: null
    remark: null
  - action: copy_value_to
    auto_generated: false
    fixed: null
    inherited_from: null
    name: MedicationRequest.substitution.allowed[x]:allowedBoolean
    other: MedicationRequest.substitution.allowed[x]
    remark: null
  - action: not_use
    auto_generated: false
    fixed: null
    inherited_from: null
    name: MedicationRequest.substitution.reason
    other: null
    remark: null
  - action: empty
    auto_generated: false
    fixed: null
    inherited_from: null
    name: MedicationRequest.extension:Zuzahlungsstatus
    other: null
    remark: null
  - action: empty
    auto_generated: false
    fixed: null
    inherited_from: null
    name: MedicationRequest.extension:Notdienstgebuehr
    other: null
    remark: null
  - action: empty
    auto_generated: false
    fixed: null
    inherited_from: null
    name: MedicationRequest.extension:Unfallinformationen
    other: null
    remark: null
  - action: empty
    auto_generated: false
    fixed: null
    inherited_from: null
    name: MedicationRequest.extension:VerschreiberID
    other: null
    remark: null
  - action: copy_value_to
    auto_generated: false
    fixed: null
    inherited_from: null
    name: MedicationRequest.medication[x]:medicationReference
    other: MedicationRequest.medication[x]
    remark: null
  - action: copy_node_to
    auto_generated: false
    fixed: null
    inherited_from: null
    name: MedicationRequest.extension:SER
    other: MedicationRequest.extension:isBvg
    remark: null
  - action: use
    auto_generated: false
    fixed: null
    inherited_from: null
    name: MedicationRequest.substitution
    other: null
    remark: null
  - action: use
    auto_generated: false
    fixed: null
    inherited_from: null
    name: MedicationRequest.dispenseRequest
    other: null
    remark: null
  - action: not_use
    auto_generated: false
    fixed: null
    inherited_from: null
    name: MedicationRequest.dispenseRequest.initialFill
    other: null
    remark: null
  - action: not_use
    auto_generated: false
    fixed: null
    inherited_from: null
    name: MedicationRequest.dispenseRequest.dispenseInterval
    other: null
    remark: null
  - action: not_use
    auto_generated: false
    fixed: null
    inherited_from: null
    name: MedicationRequest.dispenseRequest.validityPeriod
    other: null
    remark: null
  - action: not_use
    auto_generated: false
    fixed: null
    inherited_from: null
    name: MedicationRequest.dispenseRequest.numberOfRepeatsAllowed
    other: null
    remark: null
  - action: not_use
    auto_generated: false
    fixed: null
    inherited_from: null
    name: MedicationRequest.dispenseRequest.performer
    other: null
    remark: null
  - action: not_use
    auto_generated: false
    fixed: null
    inherited_from: null
    name: MedicationRequest.dispenseRequest.expectedSupplyDuration
    other: null
    remark: null
  - action: manual
    auto_generated: false
    fixed: null
    inherited_from: null
    name: MedicationRequest.dispenseRequest.quantity.system
    other: null
    remark: Setzen von data-absent-reason
  - action: manual
    auto_generated: false
    fixed: null
    inherited_from: null
    name: MedicationRequest.dispenseRequest.quantity.code
    other: null
    remark: Setzen von data-absent-reason
  - action: use
    auto_generated: false
    fixed: null
    inherited_from: null
    name: MedicationRequest.dispenseRequest.quantity.unit
    other: null
    remark: null
  - action: use
    auto_generated: false
    fixed: null
    inherited_from: null
    name: MedicationRequest.dispenseRequest.quantity.value
    other: null
    remark: null
  - action: not_use
    auto_generated: false
    fixed: null
    inherited_from: null
    name: MedicationRequest.dispenseRequest.quantity.extension
    other: null
    remark: null
  - action: use
    auto_generated: false
    fixed: null
    inherited_from: null
    name: MedicationRequest.dispenseRequest.quantity.id
    other: null
    remark: null
  - action: use
    auto_generated: false
    fixed: null
    inherited_from: null
    name: MedicationRequest.dispenseRequest.quantity
    other: null
    remark: null
  - action: not_use
    auto_generated: false
    fixed: null
    inherited_from: null
    name: MedicationRequest.dispenseRequest.modifierExtension
    other: null
    remark: null
  - action: not_use
    auto_generated: false
    fixed: null
    inherited_from: null
    name: MedicationRequest.dispenseRequest.extension
    other: null
    remark: null
  - action: not_use
    auto_generated: false
    fixed: null
    inherited_from: null
    name: MedicationRequest.dispenseRequest.id
    other: null
    remark: null
  - action: empty
    auto_generated: false
    fixed: null
    inherited_from: null
    name: MedicationRequest.dosageInstruction.extension:Dosierungskennzeichen
    other: null
    remark: null
  - action: not_use
    auto_generated: false
    fixed: null
    inherited_from: null
    name: MedicationRequest.dosageInstruction.maxDosePerLifetime
    other: null
    remark: null
  - action: not_use
    auto_generated: false
    fixed: null
    inherited_from: null
    name: MedicationRequest.dosageInstruction.maxDosePerAdministration
    other: null
    remark: null
  - action: not_use
    auto_generated: false
    fixed: null
    inherited_from: null
    name: MedicationRequest.dosageInstruction.maxDosePerPeriod
    other: null
    remark: null
  - action: not_use
    auto_generated: false
    fixed: null
    inherited_from: null
    name: MedicationRequest.dosageInstruction.doseAndRate
    other: null
    remark: null
  - action: not_use
    auto_generated: false
    fixed: null
    inherited_from: null
    name: MedicationRequest.dosageInstruction.method
    other: null
    remark: null
  - action: not_use
    auto_generated: false
    fixed: null
    inherited_from: null
    name: MedicationRequest.dosageInstruction.route
    other: null
    remark: null
  - action: not_use
    auto_generated: false
    fixed: null
    inherited_from: null
    name: MedicationRequest.dosageInstruction.site
    other: null
    remark: null
  - action: not_use
    auto_generated: false
    fixed: null
    inherited_from: null
    name: MedicationRequest.dosageInstruction.asNeeded[x]
    other: null
    remark: null
  - action: not_use
    auto_generated: false
    fixed: null
    inherited_from: null
    name: MedicationRequest.dosageInstruction.timing
    other: null
    remark: null
  - action: use
    auto_generated: false
    fixed: null
    inherited_from: null
    name: MedicationRequest.dosageInstruction.patientInstruction
    other: null
    remark: null
  - action: not_use
    auto_generated: false
    fixed: null
    inherited_from: null
    name: MedicationRequest.dosageInstruction.additionalInstruction
    other: null
    remark: null
  - action: use
    auto_generated: false
    fixed: null
    inherited_from: null
    name: MedicationRequest.dosageInstruction.text
    other: null
    remark: null
  - action: not_use
    auto_generated: false
    fixed: null
    inherited_from: null
    name: MedicationRequest.dosageInstruction.sequence
    other: null
    remark: null
  - action: not_use
    auto_generated: false
    fixed: null
    inherited_from: null
    name: MedicationRequest.dosageInstruction.modifierExtension
    other: null
    remark: null
  - action: not_use
    auto_generated: false
    fixed: null
    inherited_from: null
    name: MedicationRequest.dosageInstruction.extension
    other: null
    remark: null
  - action: not_use
    auto_generated: false
    fixed: null
    inherited_from: null
    name: MedicationRequest.dosageInstruction.id
    other: null
    remark: null
  - action: use
    auto_generated: false
    fixed: null
    inherited_from: null
    name: MedicationRequest.dosageInstruction
    other: null
    remark: null
  - action: copy_value_to
    auto_generated: false
    fixed: null
    inherited_from: null
    name: MedicationRequest.note.author[x]:authorReference
    other: MedicationRequest.note.author[x]
    remark: null
  - action: copy_value_to
    auto_generated: false
    fixed: null
    inherited_from: null
    name: MedicationRequest.note.author[x]:authorString
    other: MedicationRequest.note.author[x]
    remark: null
  - action: use
    auto_generated: false
    fixed: null
    inherited_from: null
    name: MedicationRequest.note.text
    other: null
    remark: null
  - action: not_use
    auto_generated: false
    fixed: null
    inherited_from: null
    name: MedicationRequest.note.time
    other: null
    remark: null
  - action: not_use
    auto_generated: false
    fixed: null
    inherited_from: null
    name: MedicationRequest.note.extension
    other: null
    remark: null
  - action: not_use
    auto_generated: false
    fixed: null
    inherited_from: null
    name: MedicationRequest.note.id
    other: null
    remark: null
  - action: use
    auto_generated: false
    fixed: null
    inherited_from: null
    name: MedicationRequest.note
    other: null
    remark: null
  - action: copy_node_to
    auto_generated: false
    fixed: null
    inherited_from: null
    name: MedicationRequest.insurance
    other: MedicationRequest.insurance
    remark: null
  - action: copy_node_to
    auto_generated: false
    fixed: null
    inherited_from: MedicationRequest.insurance
    name: MedicationRequest.insurance.id
    other: MedicationRequest.insurance.id
    remark: null
  - action: copy_node_to
    auto_generated: false
    fixed: null
    inherited_from: MedicationRequest.insurance
    name: MedicationRequest.insurance.extension
    other: MedicationRequest.insurance.extension
    remark: null
  - action: copy_node_to
    auto_generated: false
    fixed: null
    inherited_from: MedicationRequest.insurance
    name: MedicationRequest.insurance.reference
    other: MedicationRequest.insurance.reference
    remark: null
  - action: empty
    auto_generated: false
    fixed: null
    inherited_from: null
    name: MedicationRequest.insurance.type
    other: null
    remark: null
  - action: empty
    auto_generated: false
    fixed: null
    inherited_from: null
    name: MedicationRequest.insurance.identifier
    other: null
    remark: null
  - action: empty
    auto_generated: false
    fixed: null
    inherited_from: null
    name: MedicationRequest.insurance.display
    other: null
    remark: null
  - action: copy_node_to
    auto_generated: false
    fixed: null
    inherited_from: null
    name: MedicationRequest.requester
    other: MedicationRequest.requester
    remark: null
  - action: copy_node_to
    auto_generated: false
    fixed: null
    inherited_from: MedicationRequest.requester
    name: MedicationRequest.requester.id
    other: MedicationRequest.requester.id
    remark: null
  - action: copy_node_to
    auto_generated: false
    fixed: null
    inherited_from: MedicationRequest.requester
    name: MedicationRequest.requester.extension
    other: MedicationRequest.requester.extension
    remark: null
  - action: copy_node_to
    auto_generated: false
    fixed: null
    inherited_from: MedicationRequest.requester
    name: MedicationRequest.requester.reference
    other: MedicationRequest.requester.reference
    remark: null
  - action: empty
    auto_generated: false
    fixed: null
    inherited_from: null
    name: MedicationRequest.requester.type
    other: null
    remark: null
  - action: empty
    auto_generated: false
    fixed: null
    inherited_from: null
    name: MedicationRequest.requester.identifier
    other: null
    remark: null
  - action: empty
    auto_generated: false
    fixed: null
    inherited_from: null
    name: MedicationRequest.requester.display
    other: null
    remark: null
  - action: copy_node_to
    auto_generated: false
    fixed: null
    inherited_from: null
    name: MedicationRequest.subject
    other: MedicationRequest.subject
    remark: null
  - action: use
    auto_generated: false
    fixed: null
    inherited_from: MedicationRequest.subject
    name: MedicationRequest.subject.id
    other: null
    remark: null
  - action: use
    auto_generated: false
    fixed: null
    inherited_from: MedicationRequest.subject
    name: MedicationRequest.subject.extension
    other: null
    remark: null
  - action: use
    auto_generated: false
    fixed: null
    inherited_from: MedicationRequest.subject
    name: MedicationRequest.subject.reference
    other: null
    remark: null
  - action: not_use
    auto_generated: false
    fixed: null
    inherited_from: MedicationRequest.subject
    name: MedicationRequest.subject.type
    other: null
    remark: null
  - action: not_use
    auto_generated: false
    fixed: null
    inherited_from: MedicationRequest.subject
    name: MedicationRequest.subject.identifier
    other: null
    remark: null
  - action: not_use
    auto_generated: false
    fixed: null
    inherited_from: MedicationRequest.subject
    name: MedicationRequest.subject.display
    other: null
    remark: null
  - action: use
    auto_generated: false
    fixed: null
    inherited_from: null
    name: MedicationRequest.extension
    other: null
    remark: null
  - action: copy_node_to
    auto_generated: false
    fixed: null
    inherited_from: MedicationRequest.extension:SER
    name: MedicationRequest.extension:SER.id
    other: MedicationRequest.extension:isBvg.id
    remark: null
  - action: copy_node_to
    auto_generated: false
    fixed: null
    inherited_from: MedicationRequest.extension:SER
    name: MedicationRequest.extension:SER.extension
    other: MedicationRequest.extension:isBvg.extension
    remark: null
  - action: fixed
    auto_generated: false
    fixed: https://gematik.de/fhir/epa-medication/StructureDefinition/indicator-bvg-extension
    inherited_from: null
    name: MedicationRequest.extension:SER.url
    other: null
    remark: null
  - action: copy_node_to
    auto_generated: false
    fixed: null
    inherited_from: MedicationRequest.extension:SER
    name: MedicationRequest.extension:SER.value[x]
    other: MedicationRequest.extension:isBvg.value[x]
    remark: null
  - action: copy_node_to
    auto_generated: false
    fixed: null
    inherited_from: MedicationRequest.extension:SER
    name: MedicationRequest.extension:SER.value[x]:valueBoolean
    other: MedicationRequest.extension:isBvg.value[x]:valueBoolean
    remark: null
  - action: copy_node_to
    auto_generated: false
    fixed: null
    inherited_from: null
    name: MedicationRequest.extension:Mehrfachverordnung
    other: MedicationRequest.extension:multiplePrescription
    remark: null
  - action: copy_node_to
    auto_generated: false
    fixed: null
    inherited_from: MedicationRequest.extension:Mehrfachverordnung
    name: MedicationRequest.extension:Mehrfachverordnung.id
    other: MedicationRequest.extension:multiplePrescription.id
    remark: null
  - action: copy_node_to
    auto_generated: false
    fixed: null
    inherited_from: MedicationRequest.extension:Mehrfachverordnung
    name: MedicationRequest.extension:Mehrfachverordnung.extension
    other: MedicationRequest.extension:multiplePrescription.extension
    remark: null
  - action: copy_node_to
    auto_generated: false
    fixed: null
    inherited_from: MedicationRequest.extension:Mehrfachverordnung
    name: MedicationRequest.extension:Mehrfachverordnung.extension:Kennzeichen
    other: MedicationRequest.extension:multiplePrescription.extension:Kennzeichen
    remark: null
  - action: copy_node_to
    auto_generated: false
    fixed: null
    inherited_from: MedicationRequest.extension:Mehrfachverordnung
    name: MedicationRequest.extension:Mehrfachverordnung.extension:Kennzeichen.id
    other: MedicationRequest.extension:multiplePrescription.extension:Kennzeichen.id
    remark: null
  - action: copy_node_to
    auto_generated: false
    fixed: null
    inherited_from: MedicationRequest.extension:Mehrfachverordnung
    name: MedicationRequest.extension:Mehrfachverordnung.extension:Kennzeichen.extension
    other: MedicationRequest.extension:multiplePrescription.extension:Kennzeichen.extension
    remark: null
  - action: fixed
    auto_generated: false
    fixed: indicator
    inherited_from: null
    name: MedicationRequest.extension:Mehrfachverordnung.extension:Kennzeichen.url
    other: null
    remark: null
  - action: copy_node_to
    auto_generated: false
    fixed: null
    inherited_from: MedicationRequest.extension:Mehrfachverordnung
    name: MedicationRequest.extension:Mehrfachverordnung.extension:Kennzeichen.value[x]
    other: MedicationRequest.extension:multiplePrescription.extension:Kennzeichen.value[x]
    remark: null
  - action: copy_node_to
    auto_generated: false
    fixed: null
    inherited_from: MedicationRequest.extension:Mehrfachverordnung
    name: MedicationRequest.extension:Mehrfachverordnung.extension:Kennzeichen.value[x]:valueBoolean
    other: MedicationRequest.extension:multiplePrescription.extension:Kennzeichen.value[x]:valueBoolean
    remark: null
  - action: copy_node_to
    auto_generated: false
    fixed: null
    inherited_from: MedicationRequest.extension:Mehrfachverordnung
    name: MedicationRequest.extension:Mehrfachverordnung.extension:Nummerierung
    other: MedicationRequest.extension:multiplePrescription.extension:Nummerierung
    remark: null
  - action: copy_node_to
    auto_generated: false
    fixed: null
    inherited_from: MedicationRequest.extension:Mehrfachverordnung
    name: MedicationRequest.extension:Mehrfachverordnung.extension:Nummerierung.id
    other: MedicationRequest.extension:multiplePrescription.extension:Nummerierung.id
    remark: null
  - action: copy_node_to
    auto_generated: false
    fixed: null
    inherited_from: MedicationRequest.extension:Mehrfachverordnung
    name: MedicationRequest.extension:Mehrfachverordnung.extension:Nummerierung.extension
    other: MedicationRequest.extension:multiplePrescription.extension:Nummerierung.extension
    remark: null
  - action: fixed
    auto_generated: false
    fixed: counter
    inherited_from: null
    name: MedicationRequest.extension:Mehrfachverordnung.extension:Nummerierung.url
    other: null
    remark: null
  - action: copy_node_to
    auto_generated: false
    fixed: null
    inherited_from: MedicationRequest.extension:Mehrfachverordnung
    name: MedicationRequest.extension:Mehrfachverordnung.extension:Nummerierung.value[x]
    other: MedicationRequest.extension:multiplePrescription.extension:Nummerierung.value[x]
    remark: null
  - action: copy_node_to
    auto_generated: false
    fixed: null
    inherited_from: MedicationRequest.extension:Mehrfachverordnung
    name: MedicationRequest.extension:Mehrfachverordnung.extension:Nummerierung.value[x]:valueRatio
    other: MedicationRequest.extension:multiplePrescription.extension:Nummerierung.value[x]:valueRatio
    remark: null
  - action: copy_node_to
    auto_generated: false
    fixed: null
    inherited_from: MedicationRequest.extension:Mehrfachverordnung
    name: MedicationRequest.extension:Mehrfachverordnung.extension:Nummerierung.value[x]:valueRatio.id
    other: MedicationRequest.extension:multiplePrescription.extension:Nummerierung.value[x]:valueRatio.id
    remark: null
  - action: copy_node_to
    auto_generated: false
    fixed: null
    inherited_from: MedicationRequest.extension:Mehrfachverordnung
    name: MedicationRequest.extension:Mehrfachverordnung.extension:Nummerierung.value[x]:valueRatio.extension
    other: MedicationRequest.extension:multiplePrescription.extension:Nummerierung.value[x]:valueRatio.extension
    remark: null
  - action: copy_node_to
    auto_generated: false
    fixed: null
    inherited_from: MedicationRequest.extension:Mehrfachverordnung
    name: MedicationRequest.extension:Mehrfachverordnung.extension:Nummerierung.value[x]:valueRatio.numerator
    other: MedicationRequest.extension:multiplePrescription.extension:Nummerierung.value[x]:valueRatio.numerator
    remark: null
  - action: copy_node_to
    auto_generated: false
    fixed: null
    inherited_from: MedicationRequest.extension:Mehrfachverordnung
    name: MedicationRequest.extension:Mehrfachverordnung.extension:Nummerierung.value[x]:valueRatio.numerator.id
    other: MedicationRequest.extension:multiplePrescription.extension:Nummerierung.value[x]:valueRatio.numerator.id
    remark: null
  - action: copy_node_to
    auto_generated: false
    fixed: null
    inherited_from: MedicationRequest.extension:Mehrfachverordnung
    name: MedicationRequest.extension:Mehrfachverordnung.extension:Nummerierung.value[x]:valueRatio.numerator.extension
    other: MedicationRequest.extension:multiplePrescription.extension:Nummerierung.value[x]:valueRatio.numerator.extension
    remark: null
  - action: copy_node_to
    auto_generated: false
    fixed: null
    inherited_from: MedicationRequest.extension:Mehrfachverordnung
    name: MedicationRequest.extension:Mehrfachverordnung.extension:Nummerierung.value[x]:valueRatio.numerator.value
    other: MedicationRequest.extension:multiplePrescription.extension:Nummerierung.value[x]:valueRatio.numerator.value
    remark: null
  - action: copy_node_to
    auto_generated: false
    fixed: null
    inherited_from: MedicationRequest.extension:Mehrfachverordnung
    name: MedicationRequest.extension:Mehrfachverordnung.extension:Nummerierung.value[x]:valueRatio.denominator
    other: MedicationRequest.extension:multiplePrescription.extension:Nummerierung.value[x]:valueRatio.denominator
    remark: null
  - action: copy_node_to
    auto_generated: false
    fixed: null
    inherited_from: MedicationRequest.extension:Mehrfachverordnung
    name: MedicationRequest.extension:Mehrfachverordnung.extension:Nummerierung.value[x]:valueRatio.denominator.id
    other: MedicationRequest.extension:multiplePrescription.extension:Nummerierung.value[x]:valueRatio.denominator.id
    remark: null
  - action: copy_node_to
    auto_generated: false
    fixed: null
    inherited_from: MedicationRequest.extension:Mehrfachverordnung
    name: MedicationRequest.extension:Mehrfachverordnung.extension:Nummerierung.value[x]:valueRatio.denominator.extension
    other: MedicationRequest.extension:multiplePrescription.extension:Nummerierung.value[x]:valueRatio.denominator.extension
    remark: null
  - action: copy_node_to
    auto_generated: false
    fixed: null
    inherited_from: MedicationRequest.extension:Mehrfachverordnung
    name: MedicationRequest.extension:Mehrfachverordnung.extension:Nummerierung.value[x]:valueRatio.denominator.value
    other: MedicationRequest.extension:multiplePrescription.extension:Nummerierung.value[x]:valueRatio.denominator.value
    remark: null
  - action: copy_node_to
    auto_generated: false
    fixed: null
    inherited_from: MedicationRequest.extension:Mehrfachverordnung
    name: MedicationRequest.extension:Mehrfachverordnung.extension:Zeitraum
    other: MedicationRequest.extension:multiplePrescription.extension:Zeitraum
    remark: null
  - action: copy_node_to
    auto_generated: false
    fixed: null
    inherited_from: MedicationRequest.extension:Mehrfachverordnung
    name: MedicationRequest.extension:Mehrfachverordnung.extension:Zeitraum.id
    other: MedicationRequest.extension:multiplePrescription.extension:Zeitraum.id
    remark: null
  - action: copy_node_to
    auto_generated: false
    fixed: null
    inherited_from: MedicationRequest.extension:Mehrfachverordnung
    name: MedicationRequest.extension:Mehrfachverordnung.extension:Zeitraum.extension
    other: MedicationRequest.extension:multiplePrescription.extension:Zeitraum.extension
    remark: null
  - action: fixed
    auto_generated: false
    fixed: period
    inherited_from: null
    name: MedicationRequest.extension:Mehrfachverordnung.extension:Zeitraum.url
    other: null
    remark: null
  - action: copy_node_to
    auto_generated: false
    fixed: null
    inherited_from: MedicationRequest.extension:Mehrfachverordnung
    name: MedicationRequest.extension:Mehrfachverordnung.extension:Zeitraum.value[x]
    other: MedicationRequest.extension:multiplePrescription.extension:Zeitraum.value[x]
    remark: null
  - action: copy_node_to
    auto_generated: false
    fixed: null
    inherited_from: MedicationRequest.extension:Mehrfachverordnung
    name: MedicationRequest.extension:Mehrfachverordnung.extension:Zeitraum.value[x]:valuePeriod
    other: MedicationRequest.extension:multiplePrescription.extension:Zeitraum.value[x]:valuePeriod
    remark: null
  - action: copy_node_to
    auto_generated: false
    fixed: null
    inherited_from: MedicationRequest.extension:Mehrfachverordnung
    name: MedicationRequest.extension:Mehrfachverordnung.extension:Zeitraum.value[x]:valuePeriod.id
    other: MedicationRequest.extension:multiplePrescription.extension:Zeitraum.value[x]:valuePeriod.id
    remark: null
  - action: copy_node_to
    auto_generated: false
    fixed: null
    inherited_from: MedicationRequest.extension:Mehrfachverordnung
    name: MedicationRequest.extension:Mehrfachverordnung.extension:Zeitraum.value[x]:valuePeriod.extension
    other: MedicationRequest.extension:multiplePrescription.extension:Zeitraum.value[x]:valuePeriod.extension
    remark: null
  - action: copy_node_to
    auto_generated: false
    fixed: null
    inherited_from: MedicationRequest.extension:Mehrfachverordnung
    name: MedicationRequest.extension:Mehrfachverordnung.extension:Zeitraum.value[x]:valuePeriod.start
    other: MedicationRequest.extension:multiplePrescription.extension:Zeitraum.value[x]:valuePeriod.start
    remark: null
  - action: copy_node_to
    auto_generated: false
    fixed: null
    inherited_from: MedicationRequest.extension:Mehrfachverordnung
    name: MedicationRequest.extension:Mehrfachverordnung.extension:Zeitraum.value[x]:valuePeriod.end
    other: MedicationRequest.extension:multiplePrescription.extension:Zeitraum.value[x]:valuePeriod.end
    remark: null
  - action: copy_node_to
    auto_generated: false
    fixed: null
    inherited_from: MedicationRequest.extension:Mehrfachverordnung
    name: MedicationRequest.extension:Mehrfachverordnung.extension:ID
    other: MedicationRequest.extension:multiplePrescription.extension:ID
    remark: null
  - action: copy_node_to
    auto_generated: false
    fixed: null
    inherited_from: MedicationRequest.extension:Mehrfachverordnung
    name: MedicationRequest.extension:Mehrfachverordnung.extension:ID.id
    other: MedicationRequest.extension:multiplePrescription.extension:ID.id
    remark: null
  - action: copy_node_to
    auto_generated: false
    fixed: null
    inherited_from: MedicationRequest.extension:Mehrfachverordnung
    name: MedicationRequest.extension:Mehrfachverordnung.extension:ID.extension
    other: MedicationRequest.extension:multiplePrescription.extension:ID.extension
    remark: null
  - action: fixed
    auto_generated: false
    fixed: id
    inherited_from: null
    name: MedicationRequest.extension:Mehrfachverordnung.extension:ID.url
    other: null
    remark: null
  - action: copy_node_to
    auto_generated: false
    fixed: null
    inherited_from: MedicationRequest.extension:Mehrfachverordnung
    name: MedicationRequest.extension:Mehrfachverordnung.extension:ID.value[x]
    other: MedicationRequest.extension:multiplePrescription.extension:ID.value[x]
    remark: null
  - action: copy_node_to
    auto_generated: false
    fixed: null
    inherited_from: MedicationRequest.extension:Mehrfachverordnung
    name: MedicationRequest.extension:Mehrfachverordnung.extension:ID.value[x]:valueIdentifier
    other: MedicationRequest.extension:multiplePrescription.extension:ID.value[x]:valueIdentifier
    remark: null
  - action: copy_node_to
    auto_generated: false
    fixed: null
    inherited_from: MedicationRequest.extension:Mehrfachverordnung
    name: MedicationRequest.extension:Mehrfachverordnung.extension:ID.value[x]:valueIdentifier.id
    other: MedicationRequest.extension:multiplePrescription.extension:ID.value[x]:valueIdentifier.id
    remark: null
  - action: copy_node_to
    auto_generated: false
    fixed: null
    inherited_from: MedicationRequest.extension:Mehrfachverordnung
    name: MedicationRequest.extension:Mehrfachverordnung.extension:ID.value[x]:valueIdentifier.extension
    other: MedicationRequest.extension:multiplePrescription.extension:ID.value[x]:valueIdentifier.extension
    remark: null
  - action: copy_node_to
    auto_generated: false
    fixed: null
    inherited_from: MedicationRequest.extension:Mehrfachverordnung
    name: MedicationRequest.extension:Mehrfachverordnung.extension:ID.value[x]:valueIdentifier.system
    other: MedicationRequest.extension:multiplePrescription.extension:ID.value[x]:valueIdentifier.system
    remark: null
  - action: copy_node_to
    auto_generated: false
    fixed: null
    inherited_from: MedicationRequest.extension:Mehrfachverordnung
    name: MedicationRequest.extension:Mehrfachverordnung.extension:ID.value[x]:valueIdentifier.value
    other: MedicationRequest.extension:multiplePrescription.extension:ID.value[x]:valueIdentifier.value
    remark: null
  - action: fixed
    auto_generated: false
    fixed: https://gematik.de/fhir/epa-medication/StructureDefinition/multiple-prescription-extension
    inherited_from: null
    name: MedicationRequest.extension:Mehrfachverordnung.url
    other: null
    remark: null
  - action: empty
    auto_generated: false
    fixed: null
    inherited_from: null
    name: MedicationRequest.extension:Mehrfachverordnung.value[x]
    other: null
    remark: null
  id: 3b4c5d6e-7f81-4b92-a3c4-2d3e4f5a6702
- fields:
  - action: empty
    auto_generated: false
    fixed: null
    inherited_from: null
    name: Medication.meta.profile:workflowProfile
    other: null
    remark: null
  - action: fixed
    auto_generated: false
    fixed: https://gematik.de/fhir/epa-medication/StructureDefinition/epa-medication
    inherited_from: null
    name: Medication.meta.profile
    other: null
    remark: null
  - action: use
    auto_generated: false
    fixed: null
    inherited_from: null
    name: Medication.meta
    other: null
    remark: null
  - action: not_use
    auto_generated: false
    fixed: null
    inherited_from: null
    name: Medication.meta.id
    other: null
    remark: null
  - action: not_use
    auto_generated: false
    fixed: null
    inherited_from: null
    name: Medication.meta.extension
    other: null
    remark: null
  - action: not_use
    auto_generated: false
    fixed: null
    inherited_from: null
    name: Medication.meta.versionId
    other: null
    remark: null
  - action: not_use
    auto_generated: false
    fixed: null
    inherited_from: null
    name: Medication.meta.lastUpdated
    other: null
    remark: null
  - action: not_use
    auto_generated: false
    fixed: null
    inherited_from: null
    name: Medication.meta.source
    other: null
    remark: null
  - action: not_use
    auto_generated: false
    fixed: null
    inherited_from: null
    name: Medication.meta.security
    other: null
    remark: null
  - action: not_use
    auto_generated: false
    fixed: null
    inherited_from: null
    name: Medication.meta.tag
    other: null
    remark: null
  - action: use
    auto_generated: false
    fixed: null
    inherited_from: null
    name: Medication.id
    other: null
    remark: null
  - action: use
    auto_generated: false
    fixed: null
    inherited_from: null
    name: Medication.implicitRules
    other: null
    remark: null
  - action: use
    auto_generated: false
    fixed: null
    inherited_from: null
    name: Medication.language
    other: null
    remark: null
  - action: use
    auto_generated: false
    fixed: null
    inherited_from: null
    name: Medication.text
    other: null
    remark: null
  - action: use
    auto_generated: false
    fixed: null
    inherited_from: null
    name: Medication.contained
    other: null
    remark: null
  - action: use
    auto_generated: false
    fixed: null
    inherited_from: null
    name: Medication.extension
    other: null
    remark: null
  - action: not_use
    auto_generated: false
    fixed: null
    inherited_from: null
    name: Medication.extension:rxPrescriptionProcessIdentifier
    other: null
    remark: null
  - action: use_recursive
    auto_generated: false
    fixed: null
    inherited_from: null
    name: Medication.extension:isVaccine
    other: null
    remark: null
  - action: use_recursive
    auto_generated: false
    fixed: null
    inherited_from: null
    name: Medication.extension:drugCategory
    other: null
    remark: null
  - action: use_recursive
    auto_generated: false
    fixed: null
    inherited_from: null
    name: Medication.extension:normSizeCode
    other: null
    remark: null
  - action: use_recursive
    auto_generated: false
    fixed: null
    inherited_from: null
    name: Medication.extension:packaging
    other: null
    remark: null
  - action: use_recursive
    auto_generated: false
    fixed: null
    inherited_from: null
    name: Medication.extension:manufacturingInstructions
    other: null
    remark: null
  - action: use
    auto_generated: false
    fixed: null
    inherited_from: null
    name: Medication.extension:type
    other: null
    remark: null
  - action: use
    auto_generated: false
    fixed: null
    inherited_from: null
    name: Medication.modifierExtension
    other: null
    remark: null
  - action: not_use
    auto_generated: false
    fixed: null
    inherited_from: null
    name: Medication.identifier
    other: null
    remark: null
  - action: use_recursive
    auto_generated: false
    fixed: null
    inherited_from: null
    name: Medication.code
    other: null
    remark: null
  - action: use
    auto_generated: false
    fixed: null
    inherited_from: null
    name: Medication.status
    other: null
    remark: null
  - action: use_recursive
    auto_generated: false
    fixed: null
    inherited_from: null
    name: Medication.manufacturer
    other: null
    remark: null
  - action: use_recursive
    auto_generated: false
    fixed: null
    inherited_from: null
    name: Medication.form
    other: null
    remark: null
  - action: use_recursive
    auto_generated: false
    fixed: null
    inherited_from: null
    name: Medication.amount
    other: null
    remark: null
  - action: use
    auto_generated: false
    fixed: null
    inherited_from: null
    name: Medication.ingredient
    other: null
    remark: null
  - action: use_recursive
    auto_generated: false
    fixed: null
    inherited_from: null
    name: Medication.batch
    other: null
    remark: null
  - action: use
    auto_generated: false
    fixed: null
    inherited_from: null
    name: Medication.ingredient.id
    other: null
    remark: null
  - action: use_recursive
    auto_generated: false
    fixed: null
    inherited_from: null
    name: Medication.ingredient.extension
    other: null
    remark: null
  - action: use
    auto_generated: false
    fixed: null
    inherited_from: null
    name: Medication.ingredient.modifierExtension
    other: null
    remark: null
  - action: use
    auto_generated: false
    fixed: null
    inherited_from: null
    name: Medication.ingredient.item[x]
    other: null
    remark: null
  - action: use_recursive
    auto_generated: false
    fixed: null
    inherited_from: null
    name: Medication.ingredient.item[x]:itemCodeableConcept
    other: null
    remark: null
  - action: use
    auto_generated: false
    fixed: null
    inherited_from: null
    name: Medication.ingredient.item[x]:itemReference
    other: null
    remark: null
  - action: use
    auto_generated: false
    fixed: null
    inherited_from: null
    name: Medication.ingredient.isActive
    other: null
    remark: null
  - action: use_recursive
    auto_generated: false
    fixed: null
    inherited_from: null
    name: Medication.ingredient.strength
    other: null
    remark: null
  id: 1d770fac-529d-4579-8ee4-f1fa3fa6f4ed
- fields:
  - action: copy_node_to
    auto_generated: false
    fixed: null
    inherited_from: null
    name: MedicationDispense.substitution
    other: MedicationDispense.substitution
    remark: null
  - action: use
    auto_generated: false
    fixed: null
    inherited_from: null
    name: MedicationDispense.detectedIssue
    other: null
    remark: null
  - action: use
    auto_generated: false
    fixed: null
    inherited_from: null
    name: MedicationDispense.eventHistory
    other: null
    remark: null
  - action: use
    auto_generated: false
    fixed: null
    inherited_from: null
    name: MedicationDispense.note
    other: null
    remark: null
  - action: use
    auto_generated: false
    fixed: null
    inherited_from: null
    name: MedicationDispense.receiver
    other: null
    remark: null
  - action: use
    auto_generated: false
    fixed: null
    inherited_from: null
    name: MedicationDispense.destination
    other: null
    remark: null
  - action: use
    auto_generated: false
    fixed: null
    inherited_from: null
    name: MedicationDispense.whenHandedOver
    other: null
    remark: null
  - action: use
    auto_generated: false
    fixed: null
    inherited_from: null
    name: MedicationDispense.whenPrepared
    other: null
    remark: null
  - action: use
    auto_generated: false
    fixed: null
    inherited_from: null
    name: MedicationDispense.daysSupply
    other: null
    remark: null
  - action: use
    auto_generated: false
    fixed: null
    inherited_from: null
    name: MedicationDispense.quantity
    other: null
    remark: null
  - action: use
    auto_generated: false
    fixed: null
    inherited_from: null
    name: MedicationDispense.type
    other: null
    remark: null
  - action: copy_node_to
    auto_generated: false
    fixed: null
    inherited_from: null
    name: MedicationDispense.authorizingPrescription
    other: MedicationDispense.authorizingPrescription
    remark: null
  - action: copy_node_to
    auto_generated: false
    fixed: null
    inherited_from: MedicationDispense.performer.actor
    name: MedicationDispense.performer.actor.id
    other: MedicationDispense.performer.actor.id
    remark: null
  - action: copy_node_to
    auto_generated: false
    fixed: null
    inherited_from: MedicationDispense.performer.actor
    name: MedicationDispense.performer.actor.extension
    other: MedicationDispense.performer.actor.extension
    remark: null
  - action: copy_node_to
    auto_generated: false
    fixed: null
    inherited_from: MedicationDispense.performer.actor
    name: MedicationDispense.performer.actor.reference
    other: MedicationDispense.performer.actor.reference
    remark: null
  - action: copy_node_to
    auto_generated: false
    fixed: null
    inherited_from: MedicationDispense.performer.actor
    name: MedicationDispense.performer.actor.type
    other: MedicationDispense.performer.actor.type
    remark: null
  - action: copy_node_to
    auto_generated: false
    fixed: null
    inherited_from: MedicationDispense.performer.actor
    name: MedicationDispense.performer.actor.identifier
    other: MedicationDispense.performer.actor.identifier
    remark: null
  - action: copy_node_to
    auto_generated: false
    fixed: null
    inherited_from: MedicationDispense.performer.actor
    name: MedicationDispense.performer.actor.display
    other: MedicationDispense.performer.actor.display
    remark: null
  - action: copy_node_to
    auto_generated: false
    fixed: null
    inherited_from: null
    name: MedicationDispense.performer
    other: MedicationDispense.performer
    remark: null
  - action: use
    auto_generated: false
    fixed: null
    inherited_from: MedicationDispense.performer
    name: MedicationDispense.performer.id
    other: null
    remark: null
  - action: use
    auto_generated: false
    fixed: null
    inherited_from: MedicationDispense.performer
    name: MedicationDispense.performer.extension
    other: null
    remark: null
  - action: use
    auto_generated: false
    fixed: null
    inherited_from: MedicationDispense.performer
    name: MedicationDispense.performer.modifierExtension
    other: null
    remark: null
  - action: use
    auto_generated: false
    fixed: null
    inherited_from: MedicationDispense.performer
    name: MedicationDispense.performer.function
    other: null
    remark: null
  - action: use
    auto_generated: false
    fixed: null
    inherited_from: MedicationDispense.performer
    name: MedicationDispense.performer.actor
    other: null
    remark: null
  - action: use
    auto_generated: false
    fixed: null
    inherited_from: null
    name: MedicationDispense.location
    other: null
    remark: null
  - action: use
    auto_generated: false
    fixed: null
    inherited_from: null
    name: MedicationDispense.supportingInformation
    other: null
    remark: null
  - action: use
    auto_generated: false
    fixed: null
    inherited_from: null
    name: MedicationDispense.context
    other: null
    remark: null
  - action: copy_node_to
    auto_generated: false
    fixed: null
    inherited_from: null
    name: MedicationDispense.subject
    other: MedicationDispense.subject
    remark: null
  - action: use
    auto_generated: false
    fixed: null
    inherited_from: MedicationDispense.subject
    name: MedicationDispense.subject.id
    other: null
    remark: null
  - action: use
    auto_generated: false
    fixed: null
    inherited_from: MedicationDispense.subject
    name: MedicationDispense.subject.extension
    other: null
    remark: null
  - action: use
    auto_generated: false
    fixed: null
    inherited_from: MedicationDispense.subject
    name: MedicationDispense.subject.reference
    other: null
    remark: null
  - action: use
    auto_generated: false
    fixed: null
    inherited_from: MedicationDispense.subject
    name: MedicationDispense.subject.type
    other: null
    remark: null
  - action: use
    auto_generated: false
    fixed: null
    inherited_from: MedicationDispense.subject
    name: MedicationDispense.subject.identifier
    other: null
    remark: null
  - action: use
    auto_generated: false
    fixed: null
    inherited_from: MedicationDispense.subject
    name: MedicationDispense.subject.display
    other: null
    remark: null
  - action: use
    auto_generated: false
    fixed: null
    inherited_from: MedicationDispense.authorizingPrescription
    name: MedicationDispense.authorizingPrescription.id
    other: null
    remark: null
  - action: use
    auto_generated: false
    fixed: null
    inherited_from: MedicationDispense.authorizingPrescription
    name: MedicationDispense.authorizingPrescription.extension
    other: null
    remark: null
  - action: use
    auto_generated: false
    fixed: null
    inherited_from: MedicationDispense.authorizingPrescription
    name: MedicationDispense.authorizingPrescription.reference
    other: null
    remark: null
  - action: use
    auto_generated: false
    fixed: null
    inherited_from: MedicationDispense.authorizingPrescription
    name: MedicationDispense.authorizingPrescription.type
    other: null
    remark: null
  - action: use
    auto_generated: false
    fixed: null
    inherited_from: MedicationDispense.authorizingPrescription
    name: MedicationDispense.authorizingPrescription.identifier
    other: null
    remark: null
  - action: use
    auto_generated: false
    fixed: null
    inherited_from: MedicationDispense.authorizingPrescription
    name: MedicationDispense.authorizingPrescription.display
    other: null
    remark: null
  - action: use
    auto_generated: false
    fixed: null
    inherited_from: MedicationDispense.dosageInstruction
    name: MedicationDispense.dosageInstruction.id
    other: null
    remark: null
  - action: use
    auto_generated: false
    fixed: null
    inherited_from: MedicationDispense.dosageInstruction
    name: MedicationDispense.dosageInstruction.extension
    other: null
    remark: null
  - action: use
    auto_generated: false
    fixed: null
    inherited_from: MedicationDispense.dosageInstruction
    name: MedicationDispense.dosageInstruction.modifierExtension
    other: null
    remark: null
  - action: use
    auto_generated: false
    fixed: null
    inherited_from: MedicationDispense.dosageInstruction
    name: MedicationDispense.dosageInstruction.sequence
    other: null
    remark: null
  - action: use
    auto_generated: false
    fixed: null
    inherited_from: MedicationDispense.dosageInstruction
    name: MedicationDispense.dosageInstruction.text
    other: null
    remark: null
  - action: use
    auto_generated: false
    fixed: null
    inherited_from: MedicationDispense.dosageInstruction
    name: MedicationDispense.dosageInstruction.additionalInstruction
    other: null
    remark: null
  - action: use
    auto_generated: false
    fixed: null
    inherited_from: MedicationDispense.dosageInstruction
    name: MedicationDispense.dosageInstruction.patientInstruction
    other: null
    remark: null
  - action: use
    auto_generated: false
    fixed: null
    inherited_from: MedicationDispense.dosageInstruction
    name: MedicationDispense.dosageInstruction.timing
    other: null
    remark: null
  - action: use
    auto_generated: false
    fixed: null
    inherited_from: MedicationDispense.dosageInstruction
    name: MedicationDispense.dosageInstruction.asNeeded[x]
    other: null
    remark: null
  - action: use
    auto_generated: false
    fixed: null
    inherited_from: MedicationDispense.dosageInstruction
    name: MedicationDispense.dosageInstruction.site
    other: null
    remark: null
  - action: use
    auto_generated: false
    fixed: null
    inherited_from: MedicationDispense.dosageInstruction
    name: MedicationDispense.dosageInstruction.route
    other: null
    remark: null
  - action: use
    auto_generated: false
    fixed: null
    inherited_from: MedicationDispense.dosageInstruction
    name: MedicationDispense.dosageInstruction.method
    other: null
    remark: null
  - action: use
    auto_generated: false
    fixed: null
    inherited_from: MedicationDispense.dosageInstruction
    name: MedicationDispense.dosageInstruction.doseAndRate
    other: null
    remark: null
  - action: use
    auto_generated: false
    fixed: null
    inherited_from: MedicationDispense.dosageInstruction
    name: MedicationDispense.dosageInstruction.doseAndRate.id
    other: null
    remark: null
  - action: use
    auto_generated: false
    fixed: null
    inherited_from: MedicationDispense.dosageInstruction
    name: MedicationDispense.dosageInstruction.doseAndRate.extension
    other: null
    remark: null
  - action: use
    auto_generated: false
    fixed: null
    inherited_from: MedicationDispense.dosageInstruction
    name: MedicationDispense.dosageInstruction.doseAndRate.type
    other: null
    remark: null
  - action: use
    auto_generated: false
    fixed: null
    inherited_from: MedicationDispense.dosageInstruction
    name: MedicationDispense.dosageInstruction.doseAndRate.dose[x]
    other: null
    remark: null
  - action: use
    auto_generated: false
    fixed: null
    inherited_from: MedicationDispense.dosageInstruction
    name: MedicationDispense.dosageInstruction.doseAndRate.rate[x]
    other: null
    remark: null
  - action: use
    auto_generated: false
    fixed: null
    inherited_from: MedicationDispense.dosageInstruction
    name: MedicationDispense.dosageInstruction.maxDosePerPeriod
    other: null
    remark: null
  - action: use
    auto_generated: false
    fixed: null
    inherited_from: MedicationDispense.dosageInstruction
    name: MedicationDispense.dosageInstruction.maxDosePerAdministration
    other: null
    remark: null
  - action: use
    auto_generated: false
    fixed: null
    inherited_from: null
    name: MedicationDispense.dosageInstruction.maxDosePerLifetime
    other: null
    remark: null
  - action: copy_node_to
    auto_generated: false
    fixed: null
    inherited_from: null
    name: MedicationDispense.dosageInstruction
    other: MedicationDispense.dosageInstruction
    remark: null
  - action: use
    auto_generated: false
    fixed: null
    inherited_from: MedicationDispense.substitution
    name: MedicationDispense.substitution.id
    other: null
    remark: null
  - action: use
    auto_generated: false
    fixed: null
    inherited_from: MedicationDispense.substitution
    name: MedicationDispense.substitution.extension
    other: null
    remark: null
  - action: use
    auto_generated: false
    fixed: null
    inherited_from: MedicationDispense.substitution
    name: MedicationDispense.substitution.modifierExtension
    other: null
    remark: null
  - action: use
    auto_generated: false
    fixed: null
    inherited_from: MedicationDispense.substitution
    name: MedicationDispense.substitution.wasSubstituted
    other: null
    remark: null
  - action: use
    auto_generated: false
    fixed: null
    inherited_from: MedicationDispense.substitution
    name: MedicationDispense.substitution.type
    other: null
    remark: null
  - action: use
    auto_generated: false
    fixed: null
    inherited_from: MedicationDispense.substitution
    name: MedicationDispense.substitution.reason
    other: null
    remark: null
  - action: use
    auto_generated: false
    fixed: null
    inherited_from: MedicationDispense.substitution
    name: MedicationDispense.substitution.responsibleParty
    other: null
    remark: null
  - action: empty
    auto_generated: false
    fixed: null
    inherited_from: null
    name: MedicationDispense.identifier:prescriptionID
    other: null
    remark: null
  - action: copy_node_to
    auto_generated: false
    fixed: null
    inherited_from: null
    name: MedicationDispense.medication[x]
    other: MedicationDispense.medication[x]
    remark: null
  - action: use
    auto_generated: false
    fixed: null
    inherited_from: null
    name: MedicationDispense.category
    other: null
    remark: null
  - action: use
    auto_generated: false
    fixed: null
    inherited_from: null
    name: MedicationDispense.statusReason[x]
    other: null
    remark: null
  - action: use
    auto_generated: false
    fixed: null
    inherited_from: null
    name: MedicationDispense.status
    other: null
    remark: null
  - action: use
    auto_generated: false
    fixed: null
    inherited_from: null
    name: MedicationDispense.partOf
    other: null
    remark: null
  - action: use
    auto_generated: false
    fixed: null
    inherited_from: null
    name: MedicationDispense.identifier:RxOriginatorProcessIdentifier
    other: null
    remark: null
  - action: use
    auto_generated: false
    fixed: null
    inherited_from: null
    name: MedicationDispense.identifier
    other: null
    remark: null
  - action: use
    auto_generated: false
    fixed: null
    inherited_from: null
    name: MedicationDispense.modifierExtension
    other: null
    remark: null
  - action: not_use
    auto_generated: false
    fixed: null
    inherited_from: null
    name: MedicationDispense.extension:rxPrescriptionProcessIdentifier
    other: null
    remark: null
  - action: use
    auto_generated: false
    fixed: null
    inherited_from: null
    name: MedicationDispense.extension
    other: null
    remark: null
  - action: use
    auto_generated: false
    fixed: null
    inherited_from: null
    name: MedicationDispense.contained
    other: null
    remark: null
  - action: use
    auto_generated: false
    fixed: null
    inherited_from: null
    name: MedicationDispense.text
    other: null
    remark: null
  - action: use
    auto_generated: false
    fixed: null
    inherited_from: null
    name: MedicationDispense.language
    other: null
    remark: null
  - action: use
    auto_generated: false
    fixed: null
    inherited_from: null
    name: MedicationDispense.implicitRules
    other: null
    remark: null
  - action: use
    auto_generated: false
    fixed: null
    inherited_from: null
    name: MedicationDispense.id
    other: null
    remark: null
  - action: empty
    auto_generated: false
    fixed: null
    inherited_from: null
    name: MedicationDispense.meta.profile:workflowProfile
    other: null
    remark: null
  - action: fixed
    auto_generated: false
    fixed: https://gematik.de/fhir/epa-medication/StructureDefinition/epa-medication-dispense
    inherited_from: null
    name: MedicationDispense.meta.profile
    other: null
    remark: null
  - action: use_recursive
    auto_generated: false
    fixed: null
    inherited_from: null
    name: MedicationDispense.meta
    other: null
    remark: null
  id: 7d370a3d-3366-436d-8121-6d0fd50ec0f0
- fields:
  - action: not_use
    auto_generated: false
    fixed: null
    inherited_from: null
    name: Medication.id
    other: null
    remark: null
  - action: not_use
    auto_generated: false
    fixed: null
    inherited_from: null
    name: Medication.meta.source
    other: null
    remark: null
  - action: not_use
    auto_generated: false
    fixed: null
    inherited_from: null
    name: Medication.meta.lastUpdated
    other: null
    remark: null
  - action: not_use
    auto_generated: false
    fixed: null
    inherited_from: null
    name: Medication.meta.versionId
    other: null
    remark: null
  - action: not_use
    auto_generated: false
    fixed: null
    inherited_from: null
    name: Medication.meta.security
    other: null
    remark: null
  - action: not_use
    auto_generated: false
    fixed: null
    inherited_from: null
    name: Medication.meta.tag
    other: null
    remark: null
  - action: not_use
    auto_generated: false
    fixed: null
    inherited_from: null
    name: Medication.meta.profile:erpProfile
    other: null
    remark: null
  - action: fixed
    auto_generated: false
    fixed: https://gematik.de/fhir/epa-medication/StructureDefinition/epa-medication
    inherited_from: null
    name: Medication.meta.profile
    other: null
    remark: null
  - action: not_use
    auto_generated: false
    fixed: null
    inherited_from: null
    name: Medication.meta.extension
    other: null
    remark: null
  - action: not_use
    auto_generated: false
    fixed: null
    inherited_from: null
    name: Medication.meta.id
    other: null
    remark: null
  - action: use
    auto_generated: false
    fixed: null
    inherited_from: null
    name: Medication.meta
    other: null
    remark: null
  - action: not_use
    auto_generated: false
    fixed: null
    inherited_from: null
    name: Medication.implicitRules
    other: null
    remark: null
  - action: not_use
    auto_generated: false
    fixed: null
    inherited_from: null
    name: Medication.language
    other: null
    remark: null
  - action: not_use
    auto_generated: false
    fixed: null
    inherited_from: null
    name: Medication.text
    other: null
    remark: null
  - action: not_use
    auto_generated: false
    fixed: null
    inherited_from: null
    name: Medication.contained
    other: null
    remark: null
  - action: not_use
    auto_generated: false
    fixed: null
    inherited_from: null
    name: Medication.extension:rxPrescriptionProcessIdentifier
    other: null
    remark: null
  - action: use
    auto_generated: false
    fixed: null
    inherited_from: null
    name: Medication.extension
    other: null
    remark: null
  - action: copy_node_to
    auto_generated: false
    fixed: null
    inherited_from: Medication.extension:isVaccine
    name: Medication.extension:isVaccine.id
    other: Medication.extension:Impfstoff.id
    remark: null
  - action: copy_node_to
    auto_generated: false
    fixed: null
    inherited_from: Medication.extension:isVaccine
    name: Medication.extension:isVaccine.url
    other: Medication.extension:Impfstoff.url
    remark: null
  - action: copy_node_to
    auto_generated: false
    fixed: null
    inherited_from: Medication.extension:isVaccine
    name: Medication.extension:isVaccine.value[x]
    other: Medication.extension:Impfstoff.value[x]
    remark: null
  - action: copy_node_to
    auto_generated: false
    fixed: null
    inherited_from: null
    name: Medication.extension:Impfstoff
    other: Medication.extension:isVaccine
    remark: null
  - action: copy_node_to
    auto_generated: false
    fixed: null
    inherited_from: Medication.extension:Impfstoff
    name: Medication.extension:Impfstoff.id
    other: Medication.extension:isVaccine.id
    remark: null
  - action: copy_node_to
    auto_generated: false
    fixed: null
    inherited_from: Medication.extension:Impfstoff
    name: Medication.extension:Impfstoff.extension
    other: Medication.extension:isVaccine.extension
    remark: null
  - action: copy_node_to
    auto_generated: false
    fixed: null
    inherited_from: Medication.extension:Impfstoff
    name: Medication.extension:Impfstoff.url
    other: Medication.extension:isVaccine.url
    remark: null
  - action: copy_node_to
    auto_generated: false
    fixed: null
    inherited_from: Medication.extension:Impfstoff
    name: Medication.extension:Impfstoff.value[x]
    other: Medication.extension:isVaccine.value[x]
    remark: null
  - action: copy_node_to
    auto_generated: false
    fixed: null
    inherited_from: Medication.extension:Impfstoff
    name: Medication.extension:Impfstoff.value[x]:valueBoolean
    other: Medication.extension:isVaccine.value[x]:valueBoolean
    remark: null
  - action: copy_node_to
    auto_generated: false
    fixed: null
    inherited_from: null
    name: Medication.extension:Normgroesse
    other: Medication.extension:normSizeCode
    remark: null
  - action: copy_node_to
    auto_generated: false
    fixed: null
    inherited_from: Medication.extension:Normgroesse
    name: Medication.extension:Normgroesse.id
    other: Medication.extension:normSizeCode.id
    remark: null
  - action: not_use
    auto_generated: false
    fixed: null
    inherited_from: Medication.extension:Normgroesse
    name: Medication.extension:Normgroesse.extension
    other: null
    remark: null
  - action: copy_node_to
    auto_generated: false
    fixed: null
    inherited_from: Medication.extension:Normgroesse
    name: Medication.extension:Normgroesse.url
    other: Medication.extension:normSizeCode.url
    remark: null
  - action: copy_node_to
    auto_generated: false
    fixed: null
    inherited_from: Medication.extension:Normgroesse
    name: Medication.extension:Normgroesse.value[x]
    other: Medication.extension:normSizeCode.value[x]
    remark: null
  - action: copy_node_to
    auto_generated: false
    fixed: null
    inherited_from: Medication.extension:Normgroesse
    name: Medication.extension:Normgroesse.value[x]:valueCode
    other: Medication.extension:normSizeCode.value[x]:valueCode
    remark: null
  - action: copy_node_to
    auto_generated: false
    fixed: null
    inherited_from: Medication.extension:Kategorie
    name: Medication.extension:Kategorie.id
    other: Medication.extension:drugCategory.id
    remark: null
  - action: not_use
    auto_generated: false
    fixed: null
    inherited_from: Medication.extension:Kategorie
    name: Medication.extension:Kategorie.extension
    other: null
    remark: null
  - action: copy_node_to
    auto_generated: false
    fixed: null
    inherited_from: Medication.extension:Kategorie
    name: Medication.extension:Kategorie.url
    other: Medication.extension:drugCategory.url
    remark: null
  - action: copy_node_to
    auto_generated: false
    fixed: null
    inherited_from: Medication.extension:Kategorie
    name: Medication.extension:Kategorie.value[x]
    other: Medication.extension:drugCategory.value[x]
    remark: null
  - action: copy_node_to
    auto_generated: false
    fixed: null
    inherited_from: Medication.extension:Kategorie
    name: Medication.extension:Kategorie.value[x]:valueCodeableConcept
    other: Medication.extension:drugCategory.value[x]:valueCodeableConcept
    remark: null
  - action: copy_node_to
    auto_generated: false
    fixed: null
    inherited_from: Medication.extension:Kategorie
    name: Medication.extension:Kategorie.value[x]:valueCodeableConcept.id
    other: Medication.extension:drugCategory.value[x]:valueCodeableConcept.id
    remark: null
  - action: copy_node_to
    auto_generated: false
    fixed: null
    inherited_from: Medication.extension:Kategorie
    name: Medication.extension:Kategorie.value[x]:valueCodeableConcept.extension
    other: Medication.extension:drugCategory.value[x]:valueCodeableConcept.extension
    remark: null
  - action: copy_node_to
    auto_generated: false
    fixed: null
    inherited_from: Medication.extension:Kategorie
    name: Medication.extension:Kategorie.value[x]:valueCodeableConcept.coding
    other: Medication.extension:drugCategory.value[x]:valueCodeableConcept.coding
    remark: null
  - action: copy_node_to
    auto_generated: false
    fixed: null
    inherited_from: Medication.extension:Kategorie
    name: Medication.extension:Kategorie.value[x]:valueCodeableConcept.coding.id
    other: Medication.extension:drugCategory.value[x]:valueCodeableConcept.coding.id
    remark: null
  - action: copy_node_to
    auto_generated: false
    fixed: null
    inherited_from: Medication.extension:Kategorie
    name: Medication.extension:Kategorie.value[x]:valueCodeableConcept.coding.extension
    other: Medication.extension:drugCategory.value[x]:valueCodeableConcept.coding.extension
    remark: null
  - action: copy_node_to
    auto_generated: false
    fixed: null
    inherited_from: Medication.extension:Kategorie
    name: Medication.extension:Kategorie.value[x]:valueCodeableConcept.coding.system
    other: Medication.extension:drugCategory.value[x]:valueCodeableConcept.coding.system
    remark: null
  - action: copy_node_to
    auto_generated: false
    fixed: null
    inherited_from: Medication.extension:Kategorie
    name: Medication.extension:Kategorie.value[x]:valueCodeableConcept.coding.version
    other: Medication.extension:drugCategory.value[x]:valueCodeableConcept.coding.version
    remark: null
  - action: copy_node_to
    auto_generated: false
    fixed: null
    inherited_from: Medication.extension:Kategorie
    name: Medication.extension:Kategorie.value[x]:valueCodeableConcept.coding.code
    other: Medication.extension:drugCategory.value[x]:valueCodeableConcept.coding.code
    remark: null
  - action: copy_node_to
    auto_generated: false
    fixed: null
    inherited_from: Medication.extension:Kategorie
    name: Medication.extension:Kategorie.value[x]:valueCodeableConcept.coding.display
    other: Medication.extension:drugCategory.value[x]:valueCodeableConcept.coding.display
    remark: null
  - action: not_use
    auto_generated: false
    fixed: null
    inherited_from: Medication.extension:Kategorie
    name: Medication.extension:Kategorie.value[x]:valueCodeableConcept.coding.userSelected
    other: null
    remark: null
  - action: not_use
    auto_generated: false
    fixed: null
    inherited_from: Medication.extension:Kategorie
    name: Medication.extension:Kategorie.value[x]:valueCodeableConcept.text
    other: null
    remark: null
  - action: copy_node_from
    auto_generated: false
    fixed: null
    inherited_from: null
    name: Medication.extension:drugCategory
    other: Medication.extension:Arzneimittelkategorie
    remark: null
  - action: copy_node_from
    auto_generated: false
    fixed: null
    inherited_from: null
    name: Medication.extension:packaging
    other: Medication.extension:Verpackung
    remark: null
  - action: copy_node_from
    auto_generated: false
    fixed: null
    inherited_from: null
    name: Medication.extension:manufacturingInstructions
    other: Medication.extension:Herstellungsanweisung
    remark: null
  - action: manual
    auto_generated: false
    fixed: null
    inherited_from: null
    name: Medication.extension:type
    other: null
    remark: s. Transformationsregel F_020
  - action: not_use
    auto_generated: false
    fixed: null
    inherited_from: null
    name: Medication.modifierExtension
    other: null
    remark: null
  - action: not_use
    auto_generated: false
    fixed: null
    inherited_from: null
    name: Medication.identifier
    other: null
    remark: null
  - action: not_use
    auto_generated: false
    fixed: null
    inherited_from: null
    name: Medication.code.id
    other: null
    remark: null
  - action: not_use
    auto_generated: false
    fixed: null
    inherited_from: null
    name: Medication.code.extension
    other: null
    remark: null
  - action: copy_node_to
    auto_generated: false
    fixed: null
    inherited_from: null
    name: Medication.code.coding
    other: Medication.code.coding
    remark: null
  - action: copy_node_to
    auto_generated: false
    fixed: null
    inherited_from: null
    name: Medication.code.coding:pzn
    other: Medication.code.coding:pzn
    remark: null
  - action: use
    auto_generated: false
    fixed: null
    inherited_from: Medication.code.coding
    name: Medication.code.coding:pzn.id
    other: null
    remark: null
  - action: use
    auto_generated: false
    fixed: null
    inherited_from: Medication.code.coding
    name: Medication.code.coding:pzn.extension
    other: null
    remark: null
  - action: copy_node_to
    auto_generated: false
    fixed: null
    inherited_from: Medication.code.coding
    name: Medication.code.coding:pzn.system
    other: Medication.code.coding:pzn.system
    remark: null
  - action: not_use
    auto_generated: false
    fixed: null
    inherited_from: Medication.code.coding
    name: Medication.code.coding:pzn.version
    other: null
    remark: null
  - action: copy_node_to
    auto_generated: false
    fixed: null
    inherited_from: Medication.code.coding
    name: Medication.code.coding:pzn.code
    other: Medication.code.coding:pzn.code
    remark: null
  - action: not_use
    auto_generated: false
    fixed: null
    inherited_from: Medication.code.coding
    name: Medication.code.coding:pzn.display
    other: null
    remark: null
  - action: not_use
    auto_generated: false
    fixed: null
    inherited_from: Medication.code.coding
    name: Medication.code.coding:pzn.userSelected
    other: null
    remark: null
  - action: not_use
    auto_generated: false
    fixed: null
    inherited_from: Medication.code.coding
    name: Medication.code.coding:snomed
    other: null
    remark: null
  - action: not_use
    auto_generated: false
    fixed: null
    inherited_from: Medication.code.coding
    name: Medication.code.coding:atc
    other: null
    remark: null
  - action: not_use
    auto_generated: false
    fixed: null
    inherited_from: Medication.code.coding
    name: Medication.code.coding:verordnungskategorieCode.version
    other: null
    remark: null
  - action: not_use
    auto_generated: false
    fixed: null
    inherited_from: Medication.code.coding
    name: Medication.code.coding:verordnungskategorieCode.display
    other: null
    remark: null
  - action: not_use
    auto_generated: false
    fixed: null
    inherited_from: Medication.code.coding
    name: Medication.code.coding:verordnungskategorieCode.userSelected
    other: null
    remark: null
  - action: copy_node_from
    auto_generated: false
    fixed: null
    inherited_from: null
    name: Medication.code.coding:atc-de
    other: Medication.code.coding:atc
    remark: null
  - action: not_use
    auto_generated: false
    fixed: null
    inherited_from: null
    name: Medication.code.coding:ask
    other: null
    remark: null
  - action: use
    auto_generated: false
    fixed: null
    inherited_from: null
    name: Medication.code.text
    other: null
    remark: null
  - action: not_use
    auto_generated: false
    fixed: null
    inherited_from: null
    name: Medication.code.coding:verordnungskategorieCode
    other: null
    remark: null
  - action: not_use
    auto_generated: false
    fixed: null
    inherited_from: null
    name: Medication.status
    other: null
    remark: null
  - action: not_use
    auto_generated: false
    fixed: null
    inherited_from: null
    name: Medication.manufacturer
    other: null
    remark: null
  - action: copy_node_to
    auto_generated: false
    fixed: null
    inherited_from: null
    name: Medication.form
    other: Medication.form
    remark: null
  - action: use
    auto_generated: false
    fixed: null
    inherited_from: Medication.form
    name: Medication.form.id
    other: null
    remark: null
  - action: use
    auto_generated: false
    fixed: null
    inherited_from: Medication.form
    name: Medication.form.extension
    other: null
    remark: null
  - action: use
    auto_generated: false
    fixed: null
    inherited_from: Medication.form
    name: Medication.form.coding
    other: null
    remark: null
  - action: use
    auto_generated: false
    fixed: null
    inherited_from: Medication.form
    name: Medication.form.coding:edqm
    other: null
    remark: null
  - action: use
    auto_generated: false
    fixed: null
    inherited_from: Medication.form
    name: Medication.form.coding:edqm.id
    other: null
    remark: null
  - action: use
    auto_generated: false
    fixed: null
    inherited_from: Medication.form
    name: Medication.form.coding:edqm.extension
    other: null
    remark: null
  - action: use
    auto_generated: false
    fixed: null
    inherited_from: Medication.form
    name: Medication.form.coding:edqm.system
    other: null
    remark: null
  - action: use
    auto_generated: false
    fixed: null
    inherited_from: Medication.form
    name: Medication.form.coding:edqm.version
    other: null
    remark: null
  - action: use
    auto_generated: false
    fixed: null
    inherited_from: Medication.form
    name: Medication.form.coding:edqm.code
    other: null
    remark: null
  - action: use
    auto_generated: false
    fixed: null
    inherited_from: Medication.form
    name: Medication.form.coding:edqm.display
    other: null
    remark: null
  - action: use
    auto_generated: false
    fixed: null
    inherited_from: Medication.form
    name: Medication.form.coding:edqm.userSelected
    other: null
    remark: null
  - action: use
    auto_generated: false
    fixed: null
    inherited_from: Medication.form
    name: Medication.form.coding:snomed
    other: null
    remark: null
  - action: use
    auto_generated: false
    fixed: null
    inherited_from: Medication.form
    name: Medication.form.coding:snomed.id
    other: null
    remark: null
  - action: use
    auto_generated: false
    fixed: null
    inherited_from: Medication.form
    name: Medication.form.coding:snomed.extension
    other: null
    remark: null
  - action: use
    auto_generated: false
    fixed: null
    inherited_from: Medication.form
    name: Medication.form.coding:snomed.system
    other: null
    remark: null
  - action: use
    auto_generated: false
    fixed: null
    inherited_from: Medication.form
    name: Medication.form.coding:snomed.version
    other: null
    remark: null
  - action: use
    auto_generated: false
    fixed: null
    inherited_from: Medication.form
    name: Medication.form.coding:snomed.code
    other: null
    remark: null
  - action: use
    auto_generated: false
    fixed: null
    inherited_from: Medication.form
    name: Medication.form.coding:snomed.display
    other: null
    remark: null
  - action: use
    auto_generated: false
    fixed: null
    inherited_from: Medication.form
    name: Medication.form.coding:snomed.userSelected
    other: null
    remark: null
  - action: use
    auto_generated: false
    fixed: null
    inherited_from: Medication.form
    name: Medication.form.coding:kbvDarreichungsform
    other: null
    remark: null
  - action: use
    auto_generated: false
    fixed: null
    inherited_from: Medication.form
    name: Medication.form.coding:kbvDarreichungsform.id
    other: null
    remark: null
  - action: use
    auto_generated: false
    fixed: null
    inherited_from: Medication.form
    name: Medication.form.coding:kbvDarreichungsform.extension
    other: null
    remark: null
  - action: use
    auto_generated: false
    fixed: null
    inherited_from: Medication.form
    name: Medication.form.coding:kbvDarreichungsform.system
    other: null
    remark: null
  - action: use
    auto_generated: false
    fixed: null
    inherited_from: Medication.form
    name: Medication.form.coding:kbvDarreichungsform.version
    other: null
    remark: null
  - action: use
    auto_generated: false
    fixed: null
    inherited_from: Medication.form
    name: Medication.form.coding:kbvDarreichungsform.code
    other: null
    remark: null
  - action: use
    auto_generated: false
    fixed: null
    inherited_from: Medication.form
    name: Medication.form.coding:kbvDarreichungsform.display
    other: null
    remark: null
  - action: use
    auto_generated: false
    fixed: null
    inherited_from: Medication.form
    name: Medication.form.coding:kbvDarreichungsform.userSelected
    other: null
    remark: null
  - action: use
    auto_generated: false
    fixed: null
    inherited_from: Medication.form
    name: Medication.form.text
    other: null
    remark: null
  - action: not_use
    auto_generated: false
    fixed: null
    inherited_from: null
    name: Medication.extension:Kategorie
    other: null
    remark: null
  - action: copy_node_to
    auto_generated: false
    fixed: null
    inherited_from: null
    name: Medication.batch
    other: Medication.batch
    remark: null
  - action: use
    auto_generated: false
    fixed: null
    inherited_from: Medication.batch
    name: Medication.batch.id
    other: null
    remark: null
  - action: use
    auto_generated: false
    fixed: null
    inherited_from: Medication.batch
    name: Medication.batch.extension
    other: null
    remark: null
  - action: use
    auto_generated: false
    fixed: null
    inherited_from: Medication.batch
    name: Medication.batch.modifierExtension
    other: null
    remark: null
  - action: use
    auto_generated: false
    fixed: null
    inherited_from: Medication.batch
    name: Medication.batch.lotNumber
    other: null
    remark: null
  - action: use
    auto_generated: false
    fixed: null
    inherited_from: Medication.batch
    name: Medication.batch.expirationDate
    other: null
    remark: null
  - action: use
    auto_generated: false
    fixed: null
    inherited_from: null
    name: Medication.code
    other: null
    remark: null
  - action: copy_node_from
    auto_generated: false
    fixed: null
    inherited_from: null
    name: Medication.ingredient.strength.extension:amountText
    other: Medication.ingredient.strength.extension:MengeFreitext
    remark: null
  - action: use
    auto_generated: false
    fixed: null
    inherited_from: null
    name: Medication.ingredient.strength.extension
    other: null
    remark: null
  - action: not_use
    auto_generated: false
    fixed: null
    inherited_from: null
    name: Medication.ingredient.strength.id
    other: null
    remark: null
  - action: not_use
    auto_generated: false
    fixed: null
    inherited_from: null
    name: Medication.ingredient.isActive
    other: null
    remark: null
  - action: use
    auto_generated: false
    fixed: null
    inherited_from: null
    name: Medication.ingredient.item[x]:itemReference
    other: null
    remark: null
  - action: use
    auto_generated: false
    fixed: null
    inherited_from: null
    name: Medication.ingredient.strength.numerator.value
    other: null
    remark: null
  - action: not_use
    auto_generated: false
    fixed: null
    inherited_from: null
    name: Medication.ingredient.strength.numerator.id
    other: null
    remark: null
  - action: not_use
    auto_generated: false
    fixed: null
    inherited_from: null
    name: Medication.ingredient.strength.numerator.extension
    other: null
    remark: null
  - action: use
    auto_generated: false
    fixed: null
    inherited_from: null
    name: Medication.ingredient.strength.numerator
    other: null
    remark: null
  - action: use
    auto_generated: false
    fixed: null
    inherited_from: null
    name: Medication.ingredient.strength.numerator.comparator
    other: null
    remark: null
  - action: use
    auto_generated: false
    fixed: null
    inherited_from: null
    name: Medication.ingredient.strength.numerator.unit
    other: null
    remark: null
  - action: manual
    auto_generated: false
    fixed: null
    inherited_from: null
    name: Medication.ingredient.strength.numerator.system
    other: null
    remark: kopieren wenn vorhanden, andernfalls data-absent-reason setzen
  - action: manual
    auto_generated: false
    fixed: null
    inherited_from: null
    name: Medication.ingredient.strength.numerator.code
    other: null
    remark: kopieren wenn vorhanden, andernfalls data-absent-reason setzen
  - action: use
    auto_generated: false
    fixed: null
    inherited_from: null
    name: Medication.ingredient.strength
    other: null
    remark: null
  - action: not_use
    auto_generated: false
    fixed: null
    inherited_from: null
    name: Medication.ingredient.strength.denominator.id
    other: null
    remark: null
  - action: not_use
    auto_generated: false
    fixed: null
    inherited_from: null
    name: Medication.ingredient.strength.denominator.extension
    other: null
    remark: null
  - action: use
    auto_generated: false
    fixed: null
    inherited_from: null
    name: Medication.ingredient.strength.denominator.value
    other: null
    remark: null
  - action: use
    auto_generated: false
    fixed: null
    inherited_from: null
    name: Medication.ingredient.strength.denominator.comparator
    other: null
    remark: null
  - action: use
    auto_generated: false
    fixed: null
    inherited_from: null
    name: Medication.ingredient.strength.denominator.unit
    other: null
    remark: null
  - action: manual
    auto_generated: false
    fixed: null
    inherited_from: null
    name: Medication.ingredient.strength.denominator.system
    other: null
    remark: kopieren wenn vorhanden, andernfalls data-absent-reason setzen
  - action: manual
    auto_generated: false
    fixed: null
    inherited_from: null
    name: Medication.ingredient.strength.denominator.code
    other: null
    remark: kopieren wenn vorhanden, andernfalls data-absent-reason setzen
  - action: use
    auto_generated: false
    fixed: null
    inherited_from: null
    name: Medication.ingredient.strength.denominator
    other: null
    remark: null
  - action: not_use
    auto_generated: false
    fixed: null
    inherited_from: null
    name: Medication.ingredient.item[x]:itemCodeableConcept.id
    other: null
    remark: null
  - action: not_use
    auto_generated: false
    fixed: null
    inherited_from: null
    name: Medication.ingredient.item[x]:itemCodeableConcept.extension
    other: null
    remark: null
  - action: copy_node_from
    auto_generated: false
    fixed: null
    inherited_from: null
    name: Medication.ingredient.extension:darreichungsform
    other: Medication.ingredient.extension:Darreichungsform
    remark: null
  - action: use
    auto_generated: false
    fixed: null
    inherited_from: null
    name: Medication.ingredient.item[x]:itemCodeableConcept.text
    other: null
    remark: null
  - action: not_use
    auto_generated: false
    fixed: null
    inherited_from: null
    name: Medication.ingredient.item[x]:itemCodeableConcept.coding:pzn.userSelected
    other: null
    remark: null
  - action: not_use
    auto_generated: false
    fixed: null
    inherited_from: null
    name: Medication.ingredient.item[x]:itemCodeableConcept.coding:pzn.display
    other: null
    remark: null
  - action: not_use
    auto_generated: false
    fixed: null
    inherited_from: null
    name: Medication.ingredient.item[x]:itemCodeableConcept.coding:pzn.version
    other: null
    remark: null
  - action: copy_node_from
    auto_generated: false
    fixed: null
    inherited_from: null
    name: Medication.ingredient.item[x]:itemCodeableConcept.coding:pzn
    other: Medication.ingredient.item[x]:itemCodeableConcept.coding:pzn
    remark: null
  - action: copy_node_from
    auto_generated: false
    fixed: null
    inherited_from: null
    name: Medication.ingredient.item[x]:itemCodeableConcept.coding:pzn.code
    other: Medication.ingredient.item[x]:itemCodeableConcept.coding:pzn.code
    remark: null
  - action: copy_node_from
    auto_generated: false
    fixed: null
    inherited_from: null
    name: Medication.ingredient.item[x]:itemCodeableConcept.coding:pzn.extension
    other: Medication.ingredient.item[x]:itemCodeableConcept.coding:pzn.extension
    remark: null
  - action: copy_node_from
    auto_generated: false
    fixed: null
    inherited_from: null
    name: Medication.ingredient.item[x]:itemCodeableConcept.coding:pzn.id
    other: Medication.ingredient.item[x]:itemCodeableConcept.coding:pzn.id
    remark: null
  - action: not_use
    auto_generated: false
    fixed: null
    inherited_from: null
    name: Medication.amount.id
    other: null
    remark: null
  - action: use
    auto_generated: false
    fixed: null
    inherited_from: null
    name: Medication.amount
    other: null
    remark: null
  - action: not_use
    auto_generated: false
    fixed: null
    inherited_from: null
    name: Medication.amount.extension
    other: null
    remark: null
  - action: use
    auto_generated: false
    fixed: null
    inherited_from: null
    name: Medication.amount.numerator.value
    other: null
    remark: null
  - action: use
    auto_generated: false
    fixed: null
    inherited_from: null
    name: Medication.amount.numerator.comparator
    other: null
    remark: null
  - action: use
    auto_generated: false
    fixed: null
    inherited_from: null
    name: Medication.amount.numerator.unit
    other: null
    remark: null
  - action: manual
    auto_generated: false
    fixed: null
    inherited_from: null
    name: Medication.amount.numerator.system
    other: null
    remark: kopieren wenn vorhanden, andernfalls data-absent-reason setzen
  - action: manual
    auto_generated: false
    fixed: null
    inherited_from: null
    name: Medication.amount.numerator.code
    other: null
    remark: kopieren wenn vorhanden, andernfalls data-absent-reason setzen
  - action: use
    auto_generated: false
    fixed: null
    inherited_from: null
    name: Medication.amount.numerator
    other: null
    remark: null
  - action: not_use
    auto_generated: false
    fixed: null
    inherited_from: null
    name: Medication.amount.numerator.id
    other: null
    remark: null
  - action: not_use
    auto_generated: false
    fixed: null
    inherited_from: null
    name: Medication.amount.numerator.extension
    other: null
    remark: null
  - action: use
    auto_generated: false
    fixed: null
    inherited_from: null
    name: Medication.ingredient
    other: null
    remark: null
  - action: not_use
    auto_generated: false
    fixed: null
    inherited_from: null
    name: Medication.ingredient.item[x]:itemCodeableConcept.coding:atc-de.userSelected
    other: null
    remark: null
  - action: not_use
    auto_generated: false
    fixed: null
    inherited_from: null
    name: Medication.ingredient.item[x]:itemCodeableConcept.coding:atc-de.display
    other: null
    remark: null
  - action: not_use
    auto_generated: false
    fixed: null
    inherited_from: null
    name: Medication.ingredient.item[x]:itemCodeableConcept.coding:atc-de
    other: null
    remark: null
  id: 2a3c4d5e-6f70-4a81-92b3-1c2d3e4f5601
transformation_entries:
- fields:
  - action: use
    fixed: null
    map: 2a3c4d5e-6f70-4a81-92b3-1c2d3e4f5601
    name: Bundle.entry:RezeptierdatenPZNVerordnung.resource
    other: .parameter:rxPrescription.part:medication.resource
    remark: null
    target_creation: null
  - action: use
    fixed: null
    map: 2a3c4d5e-6f70-4a81-92b3-1c2d3e4f5601
    name: Bundle.entry:RezeptierdatenWirkstoffverordnung.resource
    other: .parameter:rxPrescription.part:medication.resource
    remark: null
    target_creation: null
  - action: use
    fixed: null
    map: e64f9b0a-2a2a-4f8f-9b86-7b6f8f4d2d31
    name: Bundle.entry:AusstellendeVerschreibendeVerantwortlichePerson.resource
    other: .parameter:rxPrescription.part:practitioner.resource
    remark: null
    target_creation: null
  - action: use
    fixed: null
    map: 2a3c4d5e-6f70-4a81-92b3-1c2d3e4f5601
    name: Bundle.entry:RezeptierdatenRezepturverordnung.resource
    other: .parameter:rxPrescription.part:medication.resource
    remark: null
    target_creation: null
  - action: use
    fixed: null
    map: 2a3c4d5e-6f70-4a81-92b3-1c2d3e4f5601
    name: Bundle.entry:RezeptierdatenFreitextverordnung.resource
    other: .parameter:rxPrescription.part:medication.resource
    remark: null
    target_creation: null
  - action: use
    fixed: null
    map: 0c2a1b59-6c5f-4e9b-9f22-1a3d4b5c6e72
    name: Bundle.entry:Einrichtung.resource
    other: .parameter:rxPrescription.part:organization.resource
    remark: null
    target_creation: null
  - action: use
    fixed: null
    map: 3b4c5d6e-7f81-4b92-a3c4-2d3e4f5a6702
    name: Bundle.entry:VerordnungArzneimittel.resource
    other: .parameter:rxPrescription.part:medicationRequest.resource
    remark: null
    target_creation: null
  - action: copy_value_from
    fixed: null
    map: null
    name: Parameters.parameter:rxPrescription.part:prescriptionId.value[x]
    other: Bundle.identifier.value
    remark: null
    target_creation: null
  - action: copy_value_from
    fixed: null
    map: null
    name: Parameters.parameter:rxPrescription.part:authoredOn.value[x]
    other: Bundle.entry:VerordnungArzneimittel.resource.authoredOn
    remark: null
    target_creation: null
  id: 837f9230-c28e-426e-a32e-268702d6e853<|MERGE_RESOLUTION|>--- conflicted
+++ resolved
@@ -267,8 +267,265 @@
     other: Organization.telecom:telefon.value
     remark: null
   - action: copy_node_to
-<<<<<<< HEAD
-=======
+    auto_generated: false
+    fixed: null
+    inherited_from: Organization.telecom
+    name: Organization.telecom:fax.id
+    other: Organization.telecom:fax.id
+    remark: null
+  - action: copy_node_to
+    auto_generated: false
+    fixed: null
+    inherited_from: Organization.telecom
+    name: Organization.telecom:fax.extension
+    other: Organization.telecom:fax.extension
+    remark: null
+  - action: copy_node_to
+    auto_generated: false
+    fixed: null
+    inherited_from: Organization.telecom
+    name: Organization.telecom:fax.system
+    other: Organization.telecom:fax.system
+    remark: null
+  - action: copy_node_to
+    auto_generated: false
+    fixed: null
+    inherited_from: Organization.telecom
+    name: Organization.telecom:fax.value
+    other: Organization.telecom:fax.value
+    remark: null
+  - action: copy_node_to
+    auto_generated: false
+    fixed: null
+    inherited_from: Organization.telecom
+    name: Organization.telecom:eMail.id
+    other: Organization.telecom:eMail.id
+    remark: null
+  - action: copy_node_to
+    auto_generated: false
+    fixed: null
+    inherited_from: Organization.telecom
+    name: Organization.telecom:eMail.extension
+    other: Organization.telecom:eMail.extension
+    remark: null
+  - action: copy_node_to
+    auto_generated: false
+    fixed: null
+    inherited_from: Organization.telecom
+    name: Organization.telecom:eMail.system
+    other: Organization.telecom:eMail.system
+    remark: null
+  - action: copy_node_to
+    auto_generated: false
+    fixed: null
+    inherited_from: Organization.telecom
+    name: Organization.telecom:eMail.value
+    other: Organization.telecom:eMail.value
+    remark: null
+  - action: not_use
+    auto_generated: false
+    fixed: null
+    inherited_from: null
+    name: Organization.address.extension
+    other: null
+    remark: null
+  - action: use_recursive
+    auto_generated: false
+    fixed: null
+    inherited_from: null
+    name: Organization.address
+    other: null
+    remark: null
+  - action: not_use
+    auto_generated: false
+    fixed: null
+    inherited_from: null
+    name: Organization.partOf
+    other: null
+    remark: null
+  - action: not_use
+    auto_generated: false
+    fixed: null
+    inherited_from: null
+    name: Organization.contact
+    other: null
+    remark: null
+  - action: not_use
+    auto_generated: false
+    fixed: null
+    inherited_from: null
+    name: Organization.endpoint
+    other: null
+    remark: null
+  - action: copy_value_to
+    auto_generated: false
+    fixed: null
+    inherited_from: null
+    name: Organization.address:Strassenanschrift.type
+    other: Organization.address.type
+    remark: null
+  - action: copy_value_to
+    auto_generated: false
+    fixed: null
+    inherited_from: null
+    name: Organization.address:Strassenanschrift.line
+    other: Organization.address.line
+    remark: null
+  - action: empty
+    auto_generated: false
+    fixed: null
+    inherited_from: null
+    name: Organization.address:Strassenanschrift.line.id
+    other: null
+    remark: null
+  - action: empty
+    auto_generated: false
+    fixed: null
+    inherited_from: null
+    name: Organization.address:Strassenanschrift.line.extension
+    other: null
+    remark: null
+  - action: empty
+    auto_generated: false
+    fixed: null
+    inherited_from: null
+    name: Organization.address:Strassenanschrift.line.extension:Hausnummer.extension
+    other: null
+    remark: null
+  - action: empty
+    auto_generated: false
+    fixed: null
+    inherited_from: null
+    name: Organization.address:Strassenanschrift.extension
+    other: null
+    remark: null
+  - action: empty
+    auto_generated: false
+    fixed: null
+    inherited_from: null
+    name: Organization.address:Strassenanschrift.use
+    other: null
+    remark: null
+  - action: empty
+    auto_generated: false
+    fixed: null
+    inherited_from: null
+    name: Organization.address:Strassenanschrift.text
+    other: null
+    remark: null
+  - action: empty
+    auto_generated: false
+    fixed: null
+    inherited_from: null
+    name: Organization.address:Strassenanschrift.district
+    other: null
+    remark: null
+  - action: empty
+    auto_generated: false
+    fixed: null
+    inherited_from: null
+    name: Organization.address:Strassenanschrift.state
+    other: null
+    remark: null
+  - action: empty
+    auto_generated: false
+    fixed: null
+    inherited_from: null
+    name: Organization.address:Strassenanschrift.period
+    other: null
+    remark: null
+  - action: empty
+    auto_generated: false
+    fixed: null
+    inherited_from: null
+    name: Organization.address:Postfach
+    other: null
+    remark: null
+  - action: empty
+    auto_generated: false
+    fixed: null
+    inherited_from: null
+    name: Organization.type.coding:IHE-Code
+    other: null
+    remark: null
+  - action: empty
+    auto_generated: false
+    fixed: null
+    inherited_from: null
+    name: Organization.type.coding:HL7-Fachschluesselgruppe
+    other: null
+    remark: null
+  - action: empty
+    auto_generated: false
+    fixed: null
+    inherited_from: null
+    name: Organization.type.coding:HL7-Fachschluesselgruppe-erweitert
+    other: null
+    remark: null
+  - action: not_use
+    auto_generated: false
+    fixed: null
+    inherited_from: null
+    name: Organization.contact.address
+    other: null
+    remark: null
+  - action: empty
+    auto_generated: false
+    fixed: null
+    inherited_from: null
+    name: Organization.identifier:Standortnummer
+    other: null
+    remark: null
+  - action: copy_node_to
+    auto_generated: false
+    fixed: null
+    inherited_from: null
+    name: Organization.address:Strassenanschrift.line.extension
+    other: Organization.address:Strassenanschrift.line.extension
+    remark: null
+  - action: copy_node_to
+    auto_generated: false
+    fixed: null
+    inherited_from: null
+    name: Organization.telecom:telefon
+    other: Organization.telecom
+    remark: null
+  - action: not_use
+    auto_generated: false
+    fixed: null
+    inherited_from: null
+    name: Organization.type
+    other: null
+    remark: null
+  - action: copy_node_to
+    auto_generated: false
+    fixed: null
+    inherited_from: Organization.telecom:telefon
+    name: Organization.telecom:telefon.id
+    other: Organization.telecom.id
+    remark: null
+  - action: copy_node_to
+    auto_generated: false
+    fixed: null
+    inherited_from: Organization.telecom:telefon
+    name: Organization.telecom:telefon.extension
+    other: Organization.telecom.extension
+    remark: null
+  - action: copy_node_to
+    auto_generated: false
+    fixed: null
+    inherited_from: Organization.telecom:telefon
+    name: Organization.telecom:telefon.system
+    other: Organization.telecom.system
+    remark: null
+  - action: copy_node_to
+    auto_generated: false
+    fixed: null
+    inherited_from: Organization.telecom:telefon
+    name: Organization.telecom:telefon.value
+    other: Organization.telecom.value
+    remark: null
+  - action: copy_node_to
     auto_generated: false
     fixed: null
     inherited_from: null
@@ -339,388 +596,6 @@
     other: Organization.telecom.value
     remark: null
   id: 0c2a1b59-6c5f-4e9b-9f22-1a3d4b5c6e72
-mapping_entries:
-- fields:
-  - action: use
->>>>>>> 2cc02345
-    auto_generated: false
-    fixed: null
-    inherited_from: Organization.telecom
-    name: Organization.telecom:fax.id
-    other: Organization.telecom:fax.id
-    remark: null
-  - action: copy_node_to
-    auto_generated: false
-    fixed: null
-    inherited_from: Organization.telecom
-    name: Organization.telecom:fax.extension
-    other: Organization.telecom:fax.extension
-    remark: null
-  - action: copy_node_to
-    auto_generated: false
-    fixed: null
-    inherited_from: Organization.telecom
-    name: Organization.telecom:fax.system
-    other: Organization.telecom:fax.system
-    remark: null
-  - action: copy_node_to
-    auto_generated: false
-    fixed: null
-    inherited_from: Organization.telecom
-    name: Organization.telecom:fax.value
-    other: Organization.telecom:fax.value
-    remark: null
-  - action: copy_node_to
-    auto_generated: false
-    fixed: null
-    inherited_from: Organization.telecom
-    name: Organization.telecom:eMail.id
-    other: Organization.telecom:eMail.id
-    remark: null
-  - action: copy_node_to
-    auto_generated: false
-    fixed: null
-    inherited_from: Organization.telecom
-    name: Organization.telecom:eMail.extension
-    other: Organization.telecom:eMail.extension
-    remark: null
-  - action: copy_node_to
-    auto_generated: false
-    fixed: null
-    inherited_from: Organization.telecom
-    name: Organization.telecom:eMail.system
-    other: Organization.telecom:eMail.system
-    remark: null
-  - action: copy_node_to
-    auto_generated: false
-    fixed: null
-    inherited_from: Organization.telecom
-    name: Organization.telecom:eMail.value
-    other: Organization.telecom:eMail.value
-    remark: null
-  - action: not_use
-    auto_generated: false
-    fixed: null
-    inherited_from: null
-    name: Organization.address.extension
-    other: null
-    remark: null
-  - action: use_recursive
-    auto_generated: false
-    fixed: null
-    inherited_from: null
-    name: Organization.address
-    other: null
-    remark: null
-  - action: not_use
-    auto_generated: false
-    fixed: null
-    inherited_from: null
-    name: Organization.partOf
-    other: null
-    remark: null
-  - action: not_use
-    auto_generated: false
-    fixed: null
-    inherited_from: null
-    name: Organization.contact
-    other: null
-    remark: null
-  - action: not_use
-    auto_generated: false
-    fixed: null
-    inherited_from: null
-    name: Organization.endpoint
-    other: null
-    remark: null
-  - action: copy_value_to
-    auto_generated: false
-    fixed: null
-    inherited_from: null
-    name: Organization.address:Strassenanschrift.type
-    other: Organization.address.type
-    remark: null
-  - action: copy_value_to
-    auto_generated: false
-    fixed: null
-    inherited_from: null
-    name: Organization.address:Strassenanschrift.line
-    other: Organization.address.line
-    remark: null
-  - action: empty
-    auto_generated: false
-    fixed: null
-    inherited_from: null
-    name: Organization.address:Strassenanschrift.line.id
-    other: null
-    remark: null
-  - action: empty
-    auto_generated: false
-    fixed: null
-    inherited_from: null
-    name: Organization.address:Strassenanschrift.line.extension
-    other: null
-    remark: null
-  - action: empty
-    auto_generated: false
-    fixed: null
-    inherited_from: null
-    name: Organization.address:Strassenanschrift.line.extension:Strasse
-    other: null
-    remark: null
-  - action: copy_node_to
-    auto_generated: false
-    fixed: null
-    inherited_from: Organization.address:Strassenanschrift
-    name: Organization.address:Strassenanschrift.line.extension:Strasse.id
-    other: Organization.address.line.extension:Strasse.id
-    remark: null
-  - action: copy_node_to
-    auto_generated: false
-    fixed: null
-    inherited_from: Organization.address:Strassenanschrift
-    name: Organization.address:Strassenanschrift.line.extension:Strasse.url
-    other: Organization.address.line.extension:Strasse.url
-    remark: null
-  - action: copy_node_to
-    auto_generated: false
-    fixed: null
-    inherited_from: Organization.address:Strassenanschrift
-    name: Organization.address:Strassenanschrift.line.extension:Strasse.value[x]
-    other: Organization.address.line.extension:Strasse.value[x]
-    remark: null
-  - action: copy_node_to
-    auto_generated: false
-    fixed: null
-    inherited_from: Organization.address:Strassenanschrift
-    name: Organization.address:Strassenanschrift.line.extension:Strasse.value[x]:valueString
-    other: Organization.address.line.extension:Strasse.value[x]:valueString
-    remark: null
-  - action: empty
-    auto_generated: false
-    fixed: null
-    inherited_from: null
-    name: Organization.address:Strassenanschrift.line.extension:Hausnummer
-    other: null
-    remark: null
-  - action: copy_node_to
-    auto_generated: false
-    fixed: null
-    inherited_from: Organization.address:Strassenanschrift
-    name: Organization.address:Strassenanschrift.line.extension:Hausnummer.id
-    other: Organization.address.line.extension:Hausnummer.id
-    remark: null
-  - action: copy_node_to
-    auto_generated: false
-    fixed: null
-    inherited_from: Organization.address:Strassenanschrift
-    name: Organization.address:Strassenanschrift.line.extension:Hausnummer.url
-    other: Organization.address.line.extension:Hausnummer.url
-    remark: null
-  - action: copy_node_to
-    auto_generated: false
-    fixed: null
-    inherited_from: Organization.address:Strassenanschrift
-    name: Organization.address:Strassenanschrift.line.extension:Hausnummer.value[x]
-    other: Organization.address.line.extension:Hausnummer.value[x]
-    remark: null
-  - action: copy_node_to
-    auto_generated: false
-    fixed: null
-    inherited_from: Organization.address:Strassenanschrift
-    name: Organization.address:Strassenanschrift.line.extension:Hausnummer.value[x]:valueString
-    other: Organization.address.line.extension:Hausnummer.value[x]:valueString
-    remark: null
-  - action: empty
-    auto_generated: false
-    fixed: null
-    inherited_from: null
-    name: Organization.address:Strassenanschrift.line.extension:Adresszusatz
-    other: null
-    remark: null
-  - action: copy_node_to
-    auto_generated: false
-    fixed: null
-    inherited_from: Organization.address:Strassenanschrift
-    name: Organization.address:Strassenanschrift.line.extension:Adresszusatz.id
-    other: Organization.address.line.extension:Adresszusatz.id
-    remark: null
-  - action: copy_node_to
-    auto_generated: false
-    fixed: null
-    inherited_from: Organization.address:Strassenanschrift
-    name: Organization.address:Strassenanschrift.line.extension:Adresszusatz.url
-    other: Organization.address.line.extension:Adresszusatz.url
-    remark: null
-  - action: copy_node_to
-    auto_generated: false
-    fixed: null
-    inherited_from: Organization.address:Strassenanschrift
-    name: Organization.address:Strassenanschrift.line.extension:Adresszusatz.value[x]
-    other: Organization.address.line.extension:Adresszusatz.value[x]
-    remark: null
-  - action: copy_node_to
-    auto_generated: false
-    fixed: null
-    inherited_from: Organization.address:Strassenanschrift
-    name: Organization.address:Strassenanschrift.line.extension:Adresszusatz.value[x]:valueString
-    other: Organization.address.line.extension:Adresszusatz.value[x]:valueString
-    remark: null
-  - action: copy_node_to
-    auto_generated: false
-    fixed: null
-    inherited_from: Organization.address:Strassenanschrift
-    name: Organization.address:Strassenanschrift.line.value
-    other: Organization.address.line.value
-    remark: null
-  - action: copy_value_to
-    auto_generated: false
-    fixed: null
-    inherited_from: null
-    name: Organization.address:Strassenanschrift.city
-    other: Organization.address.city
-    remark: null
-  - action: copy_node_to
-    auto_generated: false
-    fixed: null
-    inherited_from: Organization.address:Strassenanschrift
-    name: Organization.address:Strassenanschrift.postalCode
-    other: Organization.address.postalCode
-    remark: null
-  - action: copy_node_to
-    auto_generated: false
-    fixed: null
-    inherited_from: Organization.address:Strassenanschrift
-    name: Organization.address:Strassenanschrift.country
-    other: Organization.address.country
-    remark: null
-  - action: use_recursive
-    auto_generated: false
-    fixed: null
-    inherited_from: null
-    name: Organization.address:Strassenanschrift
-    other: null
-    remark: null
-  - action: empty
-    auto_generated: false
-    fixed: null
-    inherited_from: null
-    name: Organization.address:Strassenanschrift.id
-    other: null
-    remark: null
-  - action: empty
-    auto_generated: false
-    fixed: null
-    inherited_from: null
-    name: Organization.address:Strassenanschrift.extension
-    other: null
-    remark: null
-  - action: empty
-    auto_generated: false
-    fixed: null
-    inherited_from: null
-    name: Organization.address:Strassenanschrift.use
-    other: null
-    remark: null
-  - action: empty
-    auto_generated: false
-    fixed: null
-    inherited_from: null
-    name: Organization.address:Strassenanschrift.text
-    other: null
-    remark: null
-  - action: empty
-    auto_generated: false
-    fixed: null
-    inherited_from: null
-    name: Organization.address:Strassenanschrift.district
-    other: null
-    remark: null
-  - action: empty
-    auto_generated: false
-    fixed: null
-    inherited_from: null
-    name: Organization.address:Strassenanschrift.state
-    other: null
-    remark: null
-  - action: empty
-    auto_generated: false
-    fixed: null
-    inherited_from: null
-    name: Organization.address:Strassenanschrift.period
-    other: null
-    remark: null
-  - action: empty
-    auto_generated: false
-    fixed: null
-    inherited_from: null
-    name: Organization.address:Postfach
-    other: null
-    remark: null
-  - action: empty
-    auto_generated: false
-    fixed: null
-    inherited_from: null
-    name: Organization.type.coding:IHE-Code
-    other: null
-    remark: null
-  - action: empty
-    auto_generated: false
-    fixed: null
-    inherited_from: null
-    name: Organization.type.coding:HL7-Fachschluesselgruppe
-    other: null
-    remark: null
-  - action: empty
-    auto_generated: false
-    fixed: null
-    inherited_from: null
-    name: Organization.type.coding:HL7-Fachschluesselgruppe-erweitert
-    other: null
-    remark: null
-  - action: not_use
-    auto_generated: false
-    fixed: null
-    inherited_from: null
-    name: Organization.contact.address
-    other: null
-    remark: null
-  - action: empty
-    auto_generated: false
-    fixed: null
-    inherited_from: null
-    name: Organization.identifier:Standortnummer
-    other: null
-    remark: null
-  - action: copy_node_to
-    auto_generated: false
-    fixed: null
-    inherited_from: null
-    name: Organization.telecom:eMail
-    other: Organization.telecom
-    remark: null
-  - action: copy_node_to
-    auto_generated: false
-    fixed: null
-    inherited_from: null
-    name: Organization.telecom:fax
-    other: Organization.telecom
-    remark: null
-  - action: copy_node_to
-    auto_generated: false
-    fixed: null
-    inherited_from: null
-    name: Organization.telecom:telefon
-    other: Organization.telecom
-    remark: null
-  - action: not_use
-    auto_generated: false
-    fixed: null
-    inherited_from: null
-    name: Organization.type
-    other: null
-    remark: null
-  id: 0c2a1b59-6c5f-4e9b-9f22-1a3d4b5c6e72
 - fields:
   - action: not_use
     auto_generated: false
