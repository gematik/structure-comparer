entries:
- fields:
  - action: use
    fixed: null
<<<<<<< HEAD
    name: Medication.ingredient.item[x]
=======
    name: Medication.form
>>>>>>> 1fff786a
    other: null
    remark: null
  - action: use
    fixed: null
<<<<<<< HEAD
    name: Medication.ingredient.item[x]:itemReference
    other: null
    remark: null
  - action: copy_from
    fixed: null
    name: Medication.extension:isVaccine.url
    other: Medication.extension:Impfstoff.url
    remark: null
  - action: copy_to
    fixed: null
    name: Medication.amount.numerator.extension:Gesamtmenge
    other: Medication.amount.numerator.extension:totalQuantity
    remark: null
  - action: copy_to
    fixed: null
    name: Medication.amount.numerator.extension:Packungsgroesse
    other: Medication.amount.numerator.extension:packagingSize
    remark: null
  - action: not_use
    fixed: null
    name: Medication.code.coding:verordnungskategorieCode
    other: null
    remark: null
  - action: not_use
    fixed: null
    name: Medication.meta.profile:erpProfile
    other: null
    remark: null
  - action: manual
    fixed: null
    name: Medication.ingredient.strength.numerator.value
    other: null
    remark: 'If Property and value exists in the source profile, it will be retained
      in the target profile. If it is missing please add a new extension with the
      following content: "extension": [ { "url": "http://hl7.org/fhir/StructureDefinition/data-absent-reason",
      "valueCode": "unknown" } ]'
  - action: copy_from
    fixed: null
    name: Medication.extension:normSizeCode.url
    other: Medication.extension:Normgroesse.url
    remark: null
  - action: copy_from
    fixed: null
    name: Medication.extension:packaging.url
    other: Medication.extension:Verpackung.url
    remark: null
  - action: not_use
    fixed: null
    name: Medication.extension:Kategorie
    other: null
    remark: null
  - action: copy_from
    fixed: null
    name: Medication.extension:packaging.value[x]
    other: Medication.extension:Verpackung.value[x]
    remark: null
  - action: copy_from
    fixed: null
    name: Medication.extension:manufacturingInstructions.url
    other: Medication.extension:Herstellungsanweisung.url
    remark: null
  - action: copy_from
    fixed: null
    name: Medication.extension:manufacturingInstructions.value[x]
    other: Medication.extension:Herstellungsanweisung.value[x]
    remark: null
  - action: use
    fixed: null
    name: Medication.code.coding:pzn.system
    other: null
    remark: null
  - action: use
    fixed: null
    name: Medication.code.coding:pzn.code
    other: null
    remark: null
  - action: manual
    fixed: null
    name: Medication.ingredient.item[x]:itemCodeableConcept.coding:pzn.system
    other: null
    remark: 'If Property and value exists in the source profile, it will be retained
      in the target profile. If it is missing please add a new extension with the
      following content: "extension": [ { "url": "http://hl7.org/fhir/StructureDefinition/data-absent-reason",
      "valueCode": "unknown" } ]'
  - action: manual
    fixed: null
    name: Medication.ingredient.item[x]:itemCodeableConcept.coding:pzn.code
    other: null
    remark: 'If Property and value exists in the source profile, it will be retained
      in the target profile. If it is missing please add a new extension with the
      following content: "extension": [ { "url": "http://hl7.org/fhir/StructureDefinition/data-absent-reason",
      "valueCode": "unknown" } ]'
  - action: use
    fixed: null
    name: Medication.ingredient.item[x]:itemCodeableConcept.coding:ask.system
    other: null
    remark: null
  - action: use
    fixed: null
    name: Medication.ingredient.item[x]:itemCodeableConcept.coding:ask.code
    other: null
    remark: null
  - action: manual
    fixed: null
    name: Medication.ingredient.strength.denominator.value
    other: null
    remark: 'If Property and value exists in the source profile, it will be retained
      in the target profile. If it is missing please add a new extension with the
      following content: "extension": [ { "url": "http://hl7.org/fhir/StructureDefinition/data-absent-reason",
      "valueCode": "unknown" } ]'
  - action: copy_to
    fixed: null
    name: Medication.extension:Normgroesse
    other: Medication.extension:normSizeCode
    remark: null
  - action: copy_to
    fixed: null
    name: Medication.extension:Arzneimittelkategorie
    other: Medication.extension:drugCategory
    remark: null
=======
    name: Medication.form.id
    other: null
    remark: null
  - action: use
    fixed: null
    name: Medication.form.extension
    other: null
    remark: null
  - action: use_recursive
    fixed: null
    name: Medication.ingredient
    other: null
    remark: null
>>>>>>> 1fff786a
  - action: copy_to
    fixed: null
    name: Medication.extension:Impfstoff
    other: Medication.extension:isVaccine
    remark: null
<<<<<<< HEAD
  - action: copy_from
    fixed: null
    name: Medication.extension:manufacturingInstructions
    other: Medication.extension:Herstellungsanweisung
    remark: null
  - action: copy_from
    fixed: null
    name: Medication.extension:Verpackung
    other: Medication.extension:packaging
    remark: null
  - action: copy_from
    fixed: null
    name: Medication.ingredient.extension:Darreichungsform
    other: Medication.ingredient.extension:darreichungsform
    remark: null
  - action: copy_from
    fixed: null
    name: Medication.ingredient.extension:Darreichungsform.id
    other: Medication.ingredient.extension:Darreichungsform.id
    remark: null
  - action: copy_from
    fixed: null
    name: Medication.ingredient.extension:Darreichungsform.extension
    other: Medication.ingredient.extension:Darreichungsform.extension
    remark: null
  - action: copy_from
    fixed: null
    name: Medication.ingredient.extension:Darreichungsform.url
    other: Medication.ingredient.extension:Darreichungsform.url
    remark: null
  - action: copy_from
    fixed: null
    name: Medication.ingredient.extension:Darreichungsform.value[x]
    other: Medication.ingredient.extension:Darreichungsform.value[x]
    remark: null
  - action: copy_from
    fixed: null
    name: Medication.ingredient.strength.extension:MengeFreitext
    other: Medication.ingredient.strength.extension:amountText
    remark: null
  - action: manual
    fixed: null
    name: Medication.code.coding:ask.code
    other: null
    remark: Falls ein ATC-Code gesetzt wurde und das der atc-de.code unbekannt ist
      muss eine <extension url="http://hl7.org/fhir/StructureDefinition/data-absent-reason">
      <valueCode value="unknown"/> </extension> gesetzt werden.
  - action: manual
    fixed: null
    name: Medication.code.coding:atc-de.code
    other: null
    remark: Falls ein ATC-Code gesetzt wurde und das der atc-de.code unbekannt ist
      muss eine <extension url="http://hl7.org/fhir/StructureDefinition/data-absent-reason">
      <valueCode value="unknown"/> </extension> gesetzt werden.
  - action: manual
    fixed: null
    name: Medication.ingredient.item[x]:itemCodeableConcept.coding:atc-de.code
    other: null
    remark: Falls ein ATC-Code gesetzt wurde und das der atc-de.code unbekannt ist
      muss eine <extension url="http://hl7.org/fhir/StructureDefinition/data-absent-reason">
      <valueCode value="unknown"/> </extension> gesetzt werden.
  - action: manual
    fixed: null
    name: Medication.manufacturer.display
    other: null
    remark: Es muss eine <extension url="http://hl7.org/fhir/StructureDefinition/data-absent-reason">
      <valueCode value="unknown"/> </extension> gesetzt werden
  - action: manual
    fixed: null
    name: Medication.code.coding:snomed.code
    other: null
    remark: "Es muss eine \n<extension url=\"http://hl7.org/fhir/StructureDefinition/data-absent-reason\"\
      > <valueCode value=\"unknown\"/> </extension> \ngesetzt werden."
  id: 2a3c4d5e-6f70-4a81-92b3-1c2d3e4f5601
- fields:
  - action: use
    fixed: null
    name: MedicationRequest.subject
    other: null
    remark: null
  - action: manual
    fixed: null
    name: MedicationRequest.requester
    other: null
    remark: Refernziert auf ein Profil des PractitionerDirectory|0.11.25
  - action: use
    fixed: null
    name: MedicationRequest.insurance
    other: null
    remark: null
  - action: copy_from
    fixed: null
    name: MedicationRequest.extension:multiplePrescription.extension:indicator.url
    other: MedicationRequest.extension:Mehrfachverordnung.extension:Kennzeichen.url
    remark: null
  - action: copy_from
    fixed: null
    name: MedicationRequest.extension:multiplePrescription.extension:indicator.value[x]
    other: MedicationRequest.extension:Mehrfachverordnung.extension:Kennzeichen.value[x]
    remark: null
  - action: copy_from
    fixed: null
    name: MedicationRequest.extension:multiplePrescription.extension:counter.url
    other: MedicationRequest.extension:Mehrfachverordnung.extension:Nummerierung.url
    remark: null
  - action: copy_from
    fixed: null
    name: MedicationRequest.extension:multiplePrescription.extension:counter.value[x]
    other: MedicationRequest.extension:Mehrfachverordnung.extension:Nummerierung.value[x]
    remark: null
  - action: copy_from
    fixed: null
    name: MedicationRequest.extension:multiplePrescription.extension:period.url
    other: MedicationRequest.extension:Mehrfachverordnung.extension:Zeitraum.url
    remark: null
  - action: copy_from
    fixed: null
    name: MedicationRequest.extension:multiplePrescription.extension:period.value[x]
    other: MedicationRequest.extension:Mehrfachverordnung.extension:Zeitraum.value[x]
    remark: null
  - action: copy_from
    fixed: null
    name: MedicationRequest.extension:multiplePrescription.extension:id.url
    other: MedicationRequest.extension:Mehrfachverordnung.extension:ID.url
    remark: null
  - action: copy_from
    fixed: null
    name: MedicationRequest.extension:multiplePrescription.extension:id.value[x]
    other: MedicationRequest.extension:Mehrfachverordnung.extension:ID.value[x]
    remark: null
  - action: copy_from
    fixed: null
    name: MedicationRequest.extension:multiplePrescription.url
    other: MedicationRequest.extension:Mehrfachverordnung.url
    remark: null
  - action: fixed
    fixed: https://gematik.de/fhir/epa-medication/StructureDefinition/indicator-bvg-extension
    name: MedicationRequest.extension:isBvg.url
    other: null
    remark: null
  - action: not_use
    fixed: null
    name: MedicationRequest.extension:isBvg
    other: null
    remark: null
  - action: manual
    fixed: null
    name: MedicationRequest.subject.identifier
    other: null
    remark: Property will be set by MedicationService
  - action: fixed
    fixed: http://unitsofmeasure.org
    name: MedicationRequest.dispenseRequest.quantity.system
    other: null
    remark: null
  - action: fixed
    fixed: '{Package}'
    name: MedicationRequest.dispenseRequest.quantity.code
    other: null
    remark: null
  - action: empty
    fixed: null
    name: MedicationRequest.meta.profile:erpProfile
    other: null
    remark: null
  - action: empty
    fixed: null
    name: MedicationRequest.extension:Zuzahlungsstatus
    other: null
    remark: null
  - action: empty
    fixed: null
    name: MedicationRequest.extension:Notdienstgebuehr
    other: null
    remark: null
  - action: empty
    fixed: null
    name: MedicationRequest.extension:SER
    other: null
    remark: null
  - action: empty
    fixed: null
    name: MedicationRequest.extension:Unfallinformationen
    other: null
    remark: null
  - action: copy_to
    fixed: null
    name: MedicationRequest.extension:Mehrfachverordnung
    other: MedicationRequest.extension:multiplePrescription
    remark: null
  - action: copy_to
    fixed: null
    name: MedicationRequest.extension:Mehrfachverordnung.extension:Kennzeichen
    other: MedicationRequest.extension:multiplePrescription.extension:indicator
    remark: null
  - action: copy_to
    fixed: null
    name: MedicationRequest.extension:Mehrfachverordnung.extension:Nummerierung
    other: MedicationRequest.extension:multiplePrescription.extension:counter
    remark: null
  - action: copy_to
    fixed: null
    name: MedicationRequest.extension:Mehrfachverordnung.extension:Zeitraum
    other: MedicationRequest.extension:multiplePrescription.extension:period
    remark: null
  - action: copy_to
    fixed: null
    name: MedicationRequest.extension:Mehrfachverordnung.extension:ID
    other: MedicationRequest.extension:multiplePrescription.extension:id
    remark: null
  - action: empty
    fixed: null
    name: MedicationRequest.extension:VerschreiberID
    other: null
    remark: null
  - action: manual
    fixed: null
    name: MedicationRequest.medication[x]:medicationReference
    other: null
    remark: Die Referenz der KBV-Medikation wird durch eine Referenz auf eine EPA-Medikation
      ersetzt.
  - action: empty
    fixed: null
    name: MedicationRequest.medication[x]:medicationReference.id
    other: null
    remark: null
  - action: empty
    fixed: null
    name: MedicationRequest.medication[x]:medicationReference.extension
    other: null
    remark: null
  - action: empty
    fixed: null
    name: MedicationRequest.medication[x]:medicationReference.reference
    other: null
    remark: null
  - action: empty
    fixed: null
    name: MedicationRequest.requester.id
    other: null
    remark: null
  - action: empty
    fixed: null
    name: MedicationRequest.requester.extension
    other: null
    remark: null
  - action: empty
    fixed: null
    name: MedicationRequest.requester.reference
    other: null
    remark: null
  - action: empty
    fixed: null
    name: MedicationRequest.insurance.reference
    other: null
    remark: null
  - action: empty
    fixed: null
    name: MedicationRequest.insurance.id
    other: null
    remark: null
  - action: empty
    fixed: null
    name: MedicationRequest.insurance.extension
    other: null
    remark: null
  - action: empty
    fixed: null
    name: MedicationRequest.note.author[x]:authorString
    other: null
    remark: null
  - action: empty
    fixed: null
    name: MedicationRequest.note.author[x]:authorReference
    other: null
    remark: null
  - action: empty
    fixed: null
    name: MedicationRequest.dosageInstruction.extension:Dosierungskennzeichen
    other: null
    remark: null
  - action: use
    fixed: null
    name: MedicationRequest.medication[x]
    other: null
    remark: null
  id: 3b4c5d6e-7f81-4b92-a3c4-2d3e4f5a6702
- fields:
  - action: fixed
    fixed: https://gematik.de/fhir/directory/CodeSystem/Origin
    name: Practitioner.meta.tag:Origin.system
    other: null
    remark: null
  - action: fixed
    fixed: system value="https://gematik.de/fhir/directory/CodeSystem/Origin"/>          <code
      value="ldap"/>
    name: Practitioner.meta.tag
    other: null
    remark: null
  - action: fixed
    fixed: <system value="https://gematik.de/fhir/directory/CodeSystem/Origin"/>          <code
      value="ldap"/>
    name: Practitioner.meta.tag:Origin
    other: null
    remark: null
  - action: manual
    fixed: null
    name: Practitioner.identifier
    other: null
    remark: Muss mindestens die TelematikID des Arztes enthalten, die auch im Signaturzertifikat
      der QES angegeben ist.
  - action: copy_from
    fixed: null
    name: Practitioner.identifier:TelematikID
    other: Practitioner.identifier:Telematik-ID
    remark: null
  - action: manual
    fixed: null
    name: Practitioner.name.text
    other: null
    remark: Property is concatinated from values of {prefix-qualifier} {name.prefix}
      {name.given} {vorsatzwort} {nachname} {namenszusatz}
  - action: copy_from
    fixed: null
    name: Practitioner.name.family
    other: Practitioner.name:name.family
    remark: null
  - action: copy_from
    fixed: null
    name: Practitioner.name.given
    other: Practitioner.name:name.given
    remark: null
  - action: not_use
    fixed: null
    name: Practitioner.meta.profile
    other: null
    remark: null
  - action: manual
    fixed: null
    name: Practitioner.name:name.family.extension:nachname
    other: null
    remark: Property will be used in Practitioner.name.text
  - action: manual
    fixed: null
    name: Practitioner.name:name.prefix
    other: null
    remark: Property will be used in Practitioner.name.text and mapped to Practitioner.name.prefix
  - action: manual
    fixed: null
    name: Practitioner.name:name.prefix.extension:prefix-qualifier
    other: null
    remark: Property will be used in Practitioner.name.text
  - action: manual
    fixed: null
    name: Practitioner.name:name.family.extension:vorsatzwort
    other: null
    remark: Property will be used in Practitioner.name.text
  - action: manual
    fixed: null
    name: Practitioner.name:name.given
    other: null
    remark: Property will be used in Practitioner.name.text and mapped to Practitioner.name.given
  - action: copy_to
    fixed: null
    name: Practitioner.identifier:ANR
    other: Practitioner.identifier:LANR
    remark: null
  - action: copy_to
    fixed: null
    name: Practitioner.identifier:ZANR
    other: Practitioner.identifier:LANR
    remark: null
  - action: manual
    fixed: null
    name: Practitioner.name:name.family.extension:namenszusatz
    other: null
    remark: Property will be used in Practitioner.name.text
  - action: manual
    fixed: null
    name: Practitioner.name:name.family.extension:namenszusatz.id
    other: null
    remark: Property will be used in Practitioner.name.text
  - action: manual
    fixed: null
    name: Practitioner.name:name.family.extension:namenszusatz.url
    other: null
    remark: Property will be used in Practitioner.name.text
  - action: manual
    fixed: null
    name: Practitioner.name:name.family.extension:namenszusatz.value[x]
    other: null
    remark: Property will be used in Practitioner.name.text
  - action: manual
    fixed: null
    name: Practitioner.name:name.family.extension:namenszusatz.value[x]:valueString
    other: null
    remark: Property will be used in Practitioner.name.text
  - action: manual
    fixed: null
    name: Practitioner.name:name.family.extension:nachname.id
    other: null
    remark: Property will be used in Practitioner.name.text
  - action: manual
    fixed: null
    name: Practitioner.name:name.family.extension:nachname.url
    other: null
    remark: Property will be used in Practitioner.name.text
  - action: manual
    fixed: null
    name: Practitioner.name:name.family.extension:nachname.value[x]
    other: null
    remark: Property will be used in Practitioner.name.text
  - action: manual
    fixed: null
    name: Practitioner.name:name.family.extension:nachname.value[x]:valueString
    other: null
    remark: Property will be used in Practitioner.name.text
  - action: manual
    fixed: null
    name: Practitioner.name:name.family.extension:vorsatzwort.id
    other: null
    remark: Property will be used in Practitioner.name.text
  - action: manual
    fixed: null
    name: Practitioner.name:name.family.extension:vorsatzwort.url
    other: null
    remark: Property will be used in Practitioner.name.text
  - action: manual
    fixed: null
    name: Practitioner.name:name.family.extension:vorsatzwort.value[x]
    other: null
    remark: Property will be used in Practitioner.name.text
  - action: manual
    fixed: null
    name: Practitioner.name:name.family.extension:vorsatzwort.value[x]:valueString
    other: null
    remark: Property will be used in Practitioner.name.text
  - action: manual
    fixed: null
    name: Practitioner.name:name.prefix.id
    other: null
    remark: Property will be used in Practitioner.name.text
  - action: manual
    fixed: null
    name: Practitioner.name:name.prefix.extension
    other: null
    remark: Property will be used in Practitioner.name.text
  - action: manual
    fixed: null
    name: Practitioner.name:name.prefix.extension:prefix-qualifier.id
    other: null
    remark: Property will be used in Practitioner.name.text
  - action: manual
    fixed: null
    name: Practitioner.name:name.prefix.extension:prefix-qualifier.url
    other: null
    remark: Property will be used in Practitioner.name.text
  - action: manual
    fixed: null
    name: Practitioner.name:name.prefix.extension:prefix-qualifier.value[x]
    other: null
    remark: Property will be used in Practitioner.name.text
  - action: manual
    fixed: null
    name: Practitioner.name:name.prefix.extension:prefix-qualifier.value[x]:valueCode
    other: null
    remark: Property will be used in Practitioner.name.text
  - action: manual
    fixed: null
    name: Practitioner.name:name.prefix.value
    other: null
    remark: Property will be used in Practitioner.name.text
  id: e64f9b0a-2a2a-4f8f-9b86-7b6f8f4d2d31
- fields:
  - action: copy_to
    fixed: null
    name: Organization.identifier:Institutionskennzeichen
    other: Organization.identifier:IKNR
    remark: null
  - action: copy_to
    fixed: null
    name: Organization.identifier:Betriebsstaettennummer
    other: Organization.identifier:BSNR
    remark: null
  - action: copy_to
    fixed: null
    name: Organization.identifier:KZV-Abrechnungsnummer
    other: Organization.identifier:KZVA
    remark: null
  - action: copy_to
    fixed: null
    name: Organization.identifier:Telematik-ID
    other: Organization.identifier:TelematikID
    remark: null
  - action: manual
    fixed: null
    name: Organization.meta.tag
    other: null
    remark: "Fix auf\n <meta>\n      <profile value=\"https://gematik.de/fhir/directory/StructureDefinition/OrganizationDirectory\"\
      />\n      <tag>\n         <system value=\"https://gematik.de/fhir/directory/CodeSystem/Origin\"\
      />\n         <code value=\"ldap\"/>\n      </tag>\n   </meta>"
  - action: manual
    fixed: null
    name: Organization.meta.tag:Origin
    other: null
    remark: "Fix auf\n <meta>\n      <profile value=\"https://gematik.de/fhir/directory/StructureDefinition/OrganizationDirectory\"\
      />\n      <tag>\n         <system value=\"https://gematik.de/fhir/directory/CodeSystem/Origin\"\
      />\n         <code value=\"ldap\"/>\n      </tag>\n   </meta>"
  - action: fixed
    fixed: https://gematik.de/fhir/directory/CodeSystem/Origin
    name: Organization.meta.tag:Origin.system
    other: null
    remark: null
  - action: manual
    fixed: null
    name: Organization.identifier
    other: null
    remark: Muss mindestens die TelematikID der Organisation enthalten, die auch im
      ACCESS_TOKEN der Anfrage angegeben ist.
  - action: manual
    fixed: null
    name: Organization.name
    other: null
    remark: Sollte den Namen der Organisation enthalten, wie er auch im ACCESS_TOKEN
      der Anfrage angegeben ist.
  - action: empty
    fixed: null
    name: Organization.meta.profile:forProfile
    other: null
    remark: null
  - action: not_use
    fixed: null
    name: Organization.meta.profile
    other: null
    remark: null
  - action: manual
    fixed: null
    name: Organization.type:profession
    other: null
    remark: "professionOID \u2192 aus dem ACCESS_TOKEN der Anfrage"
  - action: manual
    fixed: null
    name: Organization.type
    other: null
    remark: "Please add a new extension:\n      following content: \"extension\":\
      \ [ { \"url\": \"http://hl7.org/fhir/StructureDefinition/data-absent-reason\"\
      ,\n      \"valueCode\": \"unknown\" } ]'"
  - action: empty
    fixed: null
    name: Organization.identifier:Standortnummer
    other: null
    remark: null
  id: 0c2a1b59-6c5f-4e9b-9f22-1a3d4b5c6e72
- fields:
  - action: empty
    fixed: null
    name: Medication.meta.profile:workflowProfile
    other: null
    remark: null
  - action: use
    fixed: null
    name: Medication.ingredient.item[x]:itemReference
    other: null
    remark: null
  id: 1d770fac-529d-4579-8ee4-f1fa3fa6f4ed
- fields:
  - action: empty
    fixed: null
    name: MedicationDispense.meta.profile:workflowProfile
    other: null
    remark: null
  - action: copy_to
    fixed: null
    name: MedicationDispense.identifier:prescriptionID
    other: MedicationDispense.extension:rxPrescriptionProcessIdentifier
    remark: null
  - action: empty
    fixed: null
    name: MedicationDispense.performer.actor.id
    other: null
    remark: null
  - action: empty
    fixed: null
    name: MedicationDispense.performer.actor.extension
    other: null
    remark: null
  - action: empty
    fixed: null
    name: MedicationDispense.performer.actor.reference
    other: null
    remark: null
  - action: empty
    fixed: null
    name: MedicationDispense.performer.actor.type
    other: null
    remark: null
  - action: empty
    fixed: null
    name: MedicationDispense.performer.actor.identifier
    other: null
    remark: null
  - action: empty
    fixed: null
    name: MedicationDispense.performer.actor.display
    other: null
    remark: null
  - action: use
    fixed: null
    name: MedicationDispense.medication[x]
    other: null
    remark: null
  id: 7d370a3d-3366-436d-8121-6d0fd50ec0f0
=======
  - action: copy_to
    fixed: null
    name: Medication.extension:Impfstoff.id
    other: Medication.extension:isVaccine.id
    remark: null
  - action: copy_to
    fixed: null
    name: Medication.extension:Impfstoff.extension
    other: Medication.extension:isVaccine.extension
    remark: null
  id: 2a3c4d5e-6f70-4a81-92b3-1c2d3e4f5601
- fields:
  - action: copy_to
    fixed: null
    name: Practitioner.identifier:ANR
    other: Practitioner.identifier:LANR
    remark: null
  - action: copy_to
    fixed: null
    name: Practitioner.identifier:ANR.id
    other: Practitioner.identifier:LANR.id
    remark: null
  - action: copy_to
    fixed: null
    name: Practitioner.identifier:ANR.extension
    other: Practitioner.identifier:LANR.extension
    remark: null
  - action: copy_to
    fixed: null
    name: Practitioner.identifier:ANR.use
    other: Practitioner.identifier:LANR.use
    remark: null
  - action: copy_to
    fixed: null
    name: Practitioner.identifier:ANR.type
    other: Practitioner.identifier:LANR.type
    remark: null
  - action: copy_to
    fixed: null
    name: Practitioner.identifier:ANR.type.id
    other: Practitioner.identifier:LANR.type.id
    remark: null
  - action: copy_to
    fixed: null
    name: Practitioner.identifier:ANR.type.extension
    other: Practitioner.identifier:LANR.type.extension
    remark: null
  - action: copy_to
    fixed: null
    name: Practitioner.identifier:ANR.type.coding
    other: Practitioner.identifier:LANR.type.coding
    remark: null
  - action: copy_to
    fixed: null
    name: Practitioner.identifier:ANR.type.coding.id
    other: Practitioner.identifier:LANR.type.coding.id
    remark: null
  - action: copy_to
    fixed: null
    name: Practitioner.identifier:ANR.type.coding.extension
    other: Practitioner.identifier:LANR.type.coding.extension
    remark: null
  - action: copy_to
    fixed: null
    name: Practitioner.identifier:ANR.type.coding.system
    other: Practitioner.identifier:LANR.type.coding.system
    remark: null
  - action: copy_to
    fixed: null
    name: Practitioner.identifier:ANR.type.coding.code
    other: Practitioner.identifier:LANR.type.coding.code
    remark: null
  - action: copy_to
    fixed: null
    name: Practitioner.identifier:ANR.type.coding.display
    other: Practitioner.identifier:LANR.type.coding.display
    remark: null
  - action: copy_to
    fixed: null
    name: Practitioner.identifier:ANR.system
    other: Practitioner.identifier:LANR.system
    remark: null
  - action: copy_to
    fixed: null
    name: Practitioner.identifier:ANR.value
    other: Practitioner.identifier:LANR.value
    remark: null
  - action: copy_to
    fixed: null
    name: Practitioner.identifier:ANR.assigner.id
    other: Practitioner.identifier:LANR.assigner.id
    remark: null
  - action: copy_to
    fixed: null
    name: Practitioner.identifier:ANR.assigner.extension
    other: Practitioner.identifier:LANR.assigner.extension
    remark: null
  - action: copy_to
    fixed: null
    name: Practitioner.identifier:ANR.assigner.reference
    other: Practitioner.identifier:LANR.assigner.reference
    remark: null
  - action: copy_to
    fixed: null
    name: Practitioner.identifier:ANR.assigner.type
    other: Practitioner.identifier:LANR.assigner.type
    remark: null
  - action: copy_to
    fixed: null
    name: Practitioner.identifier:ANR.assigner.identifier
    other: Practitioner.identifier:LANR.assigner.identifier
    remark: null
  - action: copy_to
    fixed: null
    name: Practitioner.identifier:ANR.assigner.identifier.id
    other: Practitioner.identifier:LANR.assigner.identifier.id
    remark: null
  - action: copy_to
    fixed: null
    name: Practitioner.identifier:ANR.assigner.identifier.extension
    other: Practitioner.identifier:LANR.assigner.identifier.extension
    remark: null
  - action: copy_to
    fixed: null
    name: Practitioner.identifier:ANR.assigner.identifier.use
    other: Practitioner.identifier:LANR.assigner.identifier.use
    remark: null
  - action: copy_to
    fixed: null
    name: Practitioner.identifier:ANR.assigner.identifier.type
    other: Practitioner.identifier:LANR.assigner.identifier.type
    remark: null
  - action: copy_to
    fixed: null
    name: Practitioner.identifier:ANR.assigner.identifier.system
    other: Practitioner.identifier:LANR.assigner.identifier.system
    remark: null
  - action: copy_to
    fixed: null
    name: Practitioner.identifier:ANR.assigner.identifier.value
    other: Practitioner.identifier:LANR.assigner.identifier.value
    remark: null
  - action: copy_to
    fixed: null
    name: Practitioner.identifier:ANR.assigner.identifier.period
    other: Practitioner.identifier:LANR.assigner.identifier.period
    remark: null
  - action: copy_to
    fixed: null
    name: Practitioner.identifier:ANR.assigner.identifier.assigner
    other: Practitioner.identifier:LANR.assigner.identifier.assigner
    remark: null
  - action: copy_to
    fixed: null
    name: Practitioner.identifier:ANR.assigner.display
    other: Practitioner.identifier:LANR.assigner.display
    remark: null
  id: e64f9b0a-2a2a-4f8f-9b86-7b6f8f4d2d31
>>>>>>> 1fff786a
<|MERGE_RESOLUTION|>--- conflicted
+++ resolved
@@ -2,137 +2,11 @@
 - fields:
   - action: use
     fixed: null
-<<<<<<< HEAD
-    name: Medication.ingredient.item[x]
-=======
     name: Medication.form
->>>>>>> 1fff786a
     other: null
     remark: null
   - action: use
     fixed: null
-<<<<<<< HEAD
-    name: Medication.ingredient.item[x]:itemReference
-    other: null
-    remark: null
-  - action: copy_from
-    fixed: null
-    name: Medication.extension:isVaccine.url
-    other: Medication.extension:Impfstoff.url
-    remark: null
-  - action: copy_to
-    fixed: null
-    name: Medication.amount.numerator.extension:Gesamtmenge
-    other: Medication.amount.numerator.extension:totalQuantity
-    remark: null
-  - action: copy_to
-    fixed: null
-    name: Medication.amount.numerator.extension:Packungsgroesse
-    other: Medication.amount.numerator.extension:packagingSize
-    remark: null
-  - action: not_use
-    fixed: null
-    name: Medication.code.coding:verordnungskategorieCode
-    other: null
-    remark: null
-  - action: not_use
-    fixed: null
-    name: Medication.meta.profile:erpProfile
-    other: null
-    remark: null
-  - action: manual
-    fixed: null
-    name: Medication.ingredient.strength.numerator.value
-    other: null
-    remark: 'If Property and value exists in the source profile, it will be retained
-      in the target profile. If it is missing please add a new extension with the
-      following content: "extension": [ { "url": "http://hl7.org/fhir/StructureDefinition/data-absent-reason",
-      "valueCode": "unknown" } ]'
-  - action: copy_from
-    fixed: null
-    name: Medication.extension:normSizeCode.url
-    other: Medication.extension:Normgroesse.url
-    remark: null
-  - action: copy_from
-    fixed: null
-    name: Medication.extension:packaging.url
-    other: Medication.extension:Verpackung.url
-    remark: null
-  - action: not_use
-    fixed: null
-    name: Medication.extension:Kategorie
-    other: null
-    remark: null
-  - action: copy_from
-    fixed: null
-    name: Medication.extension:packaging.value[x]
-    other: Medication.extension:Verpackung.value[x]
-    remark: null
-  - action: copy_from
-    fixed: null
-    name: Medication.extension:manufacturingInstructions.url
-    other: Medication.extension:Herstellungsanweisung.url
-    remark: null
-  - action: copy_from
-    fixed: null
-    name: Medication.extension:manufacturingInstructions.value[x]
-    other: Medication.extension:Herstellungsanweisung.value[x]
-    remark: null
-  - action: use
-    fixed: null
-    name: Medication.code.coding:pzn.system
-    other: null
-    remark: null
-  - action: use
-    fixed: null
-    name: Medication.code.coding:pzn.code
-    other: null
-    remark: null
-  - action: manual
-    fixed: null
-    name: Medication.ingredient.item[x]:itemCodeableConcept.coding:pzn.system
-    other: null
-    remark: 'If Property and value exists in the source profile, it will be retained
-      in the target profile. If it is missing please add a new extension with the
-      following content: "extension": [ { "url": "http://hl7.org/fhir/StructureDefinition/data-absent-reason",
-      "valueCode": "unknown" } ]'
-  - action: manual
-    fixed: null
-    name: Medication.ingredient.item[x]:itemCodeableConcept.coding:pzn.code
-    other: null
-    remark: 'If Property and value exists in the source profile, it will be retained
-      in the target profile. If it is missing please add a new extension with the
-      following content: "extension": [ { "url": "http://hl7.org/fhir/StructureDefinition/data-absent-reason",
-      "valueCode": "unknown" } ]'
-  - action: use
-    fixed: null
-    name: Medication.ingredient.item[x]:itemCodeableConcept.coding:ask.system
-    other: null
-    remark: null
-  - action: use
-    fixed: null
-    name: Medication.ingredient.item[x]:itemCodeableConcept.coding:ask.code
-    other: null
-    remark: null
-  - action: manual
-    fixed: null
-    name: Medication.ingredient.strength.denominator.value
-    other: null
-    remark: 'If Property and value exists in the source profile, it will be retained
-      in the target profile. If it is missing please add a new extension with the
-      following content: "extension": [ { "url": "http://hl7.org/fhir/StructureDefinition/data-absent-reason",
-      "valueCode": "unknown" } ]'
-  - action: copy_to
-    fixed: null
-    name: Medication.extension:Normgroesse
-    other: Medication.extension:normSizeCode
-    remark: null
-  - action: copy_to
-    fixed: null
-    name: Medication.extension:Arzneimittelkategorie
-    other: Medication.extension:drugCategory
-    remark: null
-=======
     name: Medication.form.id
     other: null
     remark: null
@@ -146,626 +20,11 @@
     name: Medication.ingredient
     other: null
     remark: null
->>>>>>> 1fff786a
   - action: copy_to
     fixed: null
     name: Medication.extension:Impfstoff
     other: Medication.extension:isVaccine
     remark: null
-<<<<<<< HEAD
-  - action: copy_from
-    fixed: null
-    name: Medication.extension:manufacturingInstructions
-    other: Medication.extension:Herstellungsanweisung
-    remark: null
-  - action: copy_from
-    fixed: null
-    name: Medication.extension:Verpackung
-    other: Medication.extension:packaging
-    remark: null
-  - action: copy_from
-    fixed: null
-    name: Medication.ingredient.extension:Darreichungsform
-    other: Medication.ingredient.extension:darreichungsform
-    remark: null
-  - action: copy_from
-    fixed: null
-    name: Medication.ingredient.extension:Darreichungsform.id
-    other: Medication.ingredient.extension:Darreichungsform.id
-    remark: null
-  - action: copy_from
-    fixed: null
-    name: Medication.ingredient.extension:Darreichungsform.extension
-    other: Medication.ingredient.extension:Darreichungsform.extension
-    remark: null
-  - action: copy_from
-    fixed: null
-    name: Medication.ingredient.extension:Darreichungsform.url
-    other: Medication.ingredient.extension:Darreichungsform.url
-    remark: null
-  - action: copy_from
-    fixed: null
-    name: Medication.ingredient.extension:Darreichungsform.value[x]
-    other: Medication.ingredient.extension:Darreichungsform.value[x]
-    remark: null
-  - action: copy_from
-    fixed: null
-    name: Medication.ingredient.strength.extension:MengeFreitext
-    other: Medication.ingredient.strength.extension:amountText
-    remark: null
-  - action: manual
-    fixed: null
-    name: Medication.code.coding:ask.code
-    other: null
-    remark: Falls ein ATC-Code gesetzt wurde und das der atc-de.code unbekannt ist
-      muss eine <extension url="http://hl7.org/fhir/StructureDefinition/data-absent-reason">
-      <valueCode value="unknown"/> </extension> gesetzt werden.
-  - action: manual
-    fixed: null
-    name: Medication.code.coding:atc-de.code
-    other: null
-    remark: Falls ein ATC-Code gesetzt wurde und das der atc-de.code unbekannt ist
-      muss eine <extension url="http://hl7.org/fhir/StructureDefinition/data-absent-reason">
-      <valueCode value="unknown"/> </extension> gesetzt werden.
-  - action: manual
-    fixed: null
-    name: Medication.ingredient.item[x]:itemCodeableConcept.coding:atc-de.code
-    other: null
-    remark: Falls ein ATC-Code gesetzt wurde und das der atc-de.code unbekannt ist
-      muss eine <extension url="http://hl7.org/fhir/StructureDefinition/data-absent-reason">
-      <valueCode value="unknown"/> </extension> gesetzt werden.
-  - action: manual
-    fixed: null
-    name: Medication.manufacturer.display
-    other: null
-    remark: Es muss eine <extension url="http://hl7.org/fhir/StructureDefinition/data-absent-reason">
-      <valueCode value="unknown"/> </extension> gesetzt werden
-  - action: manual
-    fixed: null
-    name: Medication.code.coding:snomed.code
-    other: null
-    remark: "Es muss eine \n<extension url=\"http://hl7.org/fhir/StructureDefinition/data-absent-reason\"\
-      > <valueCode value=\"unknown\"/> </extension> \ngesetzt werden."
-  id: 2a3c4d5e-6f70-4a81-92b3-1c2d3e4f5601
-- fields:
-  - action: use
-    fixed: null
-    name: MedicationRequest.subject
-    other: null
-    remark: null
-  - action: manual
-    fixed: null
-    name: MedicationRequest.requester
-    other: null
-    remark: Refernziert auf ein Profil des PractitionerDirectory|0.11.25
-  - action: use
-    fixed: null
-    name: MedicationRequest.insurance
-    other: null
-    remark: null
-  - action: copy_from
-    fixed: null
-    name: MedicationRequest.extension:multiplePrescription.extension:indicator.url
-    other: MedicationRequest.extension:Mehrfachverordnung.extension:Kennzeichen.url
-    remark: null
-  - action: copy_from
-    fixed: null
-    name: MedicationRequest.extension:multiplePrescription.extension:indicator.value[x]
-    other: MedicationRequest.extension:Mehrfachverordnung.extension:Kennzeichen.value[x]
-    remark: null
-  - action: copy_from
-    fixed: null
-    name: MedicationRequest.extension:multiplePrescription.extension:counter.url
-    other: MedicationRequest.extension:Mehrfachverordnung.extension:Nummerierung.url
-    remark: null
-  - action: copy_from
-    fixed: null
-    name: MedicationRequest.extension:multiplePrescription.extension:counter.value[x]
-    other: MedicationRequest.extension:Mehrfachverordnung.extension:Nummerierung.value[x]
-    remark: null
-  - action: copy_from
-    fixed: null
-    name: MedicationRequest.extension:multiplePrescription.extension:period.url
-    other: MedicationRequest.extension:Mehrfachverordnung.extension:Zeitraum.url
-    remark: null
-  - action: copy_from
-    fixed: null
-    name: MedicationRequest.extension:multiplePrescription.extension:period.value[x]
-    other: MedicationRequest.extension:Mehrfachverordnung.extension:Zeitraum.value[x]
-    remark: null
-  - action: copy_from
-    fixed: null
-    name: MedicationRequest.extension:multiplePrescription.extension:id.url
-    other: MedicationRequest.extension:Mehrfachverordnung.extension:ID.url
-    remark: null
-  - action: copy_from
-    fixed: null
-    name: MedicationRequest.extension:multiplePrescription.extension:id.value[x]
-    other: MedicationRequest.extension:Mehrfachverordnung.extension:ID.value[x]
-    remark: null
-  - action: copy_from
-    fixed: null
-    name: MedicationRequest.extension:multiplePrescription.url
-    other: MedicationRequest.extension:Mehrfachverordnung.url
-    remark: null
-  - action: fixed
-    fixed: https://gematik.de/fhir/epa-medication/StructureDefinition/indicator-bvg-extension
-    name: MedicationRequest.extension:isBvg.url
-    other: null
-    remark: null
-  - action: not_use
-    fixed: null
-    name: MedicationRequest.extension:isBvg
-    other: null
-    remark: null
-  - action: manual
-    fixed: null
-    name: MedicationRequest.subject.identifier
-    other: null
-    remark: Property will be set by MedicationService
-  - action: fixed
-    fixed: http://unitsofmeasure.org
-    name: MedicationRequest.dispenseRequest.quantity.system
-    other: null
-    remark: null
-  - action: fixed
-    fixed: '{Package}'
-    name: MedicationRequest.dispenseRequest.quantity.code
-    other: null
-    remark: null
-  - action: empty
-    fixed: null
-    name: MedicationRequest.meta.profile:erpProfile
-    other: null
-    remark: null
-  - action: empty
-    fixed: null
-    name: MedicationRequest.extension:Zuzahlungsstatus
-    other: null
-    remark: null
-  - action: empty
-    fixed: null
-    name: MedicationRequest.extension:Notdienstgebuehr
-    other: null
-    remark: null
-  - action: empty
-    fixed: null
-    name: MedicationRequest.extension:SER
-    other: null
-    remark: null
-  - action: empty
-    fixed: null
-    name: MedicationRequest.extension:Unfallinformationen
-    other: null
-    remark: null
-  - action: copy_to
-    fixed: null
-    name: MedicationRequest.extension:Mehrfachverordnung
-    other: MedicationRequest.extension:multiplePrescription
-    remark: null
-  - action: copy_to
-    fixed: null
-    name: MedicationRequest.extension:Mehrfachverordnung.extension:Kennzeichen
-    other: MedicationRequest.extension:multiplePrescription.extension:indicator
-    remark: null
-  - action: copy_to
-    fixed: null
-    name: MedicationRequest.extension:Mehrfachverordnung.extension:Nummerierung
-    other: MedicationRequest.extension:multiplePrescription.extension:counter
-    remark: null
-  - action: copy_to
-    fixed: null
-    name: MedicationRequest.extension:Mehrfachverordnung.extension:Zeitraum
-    other: MedicationRequest.extension:multiplePrescription.extension:period
-    remark: null
-  - action: copy_to
-    fixed: null
-    name: MedicationRequest.extension:Mehrfachverordnung.extension:ID
-    other: MedicationRequest.extension:multiplePrescription.extension:id
-    remark: null
-  - action: empty
-    fixed: null
-    name: MedicationRequest.extension:VerschreiberID
-    other: null
-    remark: null
-  - action: manual
-    fixed: null
-    name: MedicationRequest.medication[x]:medicationReference
-    other: null
-    remark: Die Referenz der KBV-Medikation wird durch eine Referenz auf eine EPA-Medikation
-      ersetzt.
-  - action: empty
-    fixed: null
-    name: MedicationRequest.medication[x]:medicationReference.id
-    other: null
-    remark: null
-  - action: empty
-    fixed: null
-    name: MedicationRequest.medication[x]:medicationReference.extension
-    other: null
-    remark: null
-  - action: empty
-    fixed: null
-    name: MedicationRequest.medication[x]:medicationReference.reference
-    other: null
-    remark: null
-  - action: empty
-    fixed: null
-    name: MedicationRequest.requester.id
-    other: null
-    remark: null
-  - action: empty
-    fixed: null
-    name: MedicationRequest.requester.extension
-    other: null
-    remark: null
-  - action: empty
-    fixed: null
-    name: MedicationRequest.requester.reference
-    other: null
-    remark: null
-  - action: empty
-    fixed: null
-    name: MedicationRequest.insurance.reference
-    other: null
-    remark: null
-  - action: empty
-    fixed: null
-    name: MedicationRequest.insurance.id
-    other: null
-    remark: null
-  - action: empty
-    fixed: null
-    name: MedicationRequest.insurance.extension
-    other: null
-    remark: null
-  - action: empty
-    fixed: null
-    name: MedicationRequest.note.author[x]:authorString
-    other: null
-    remark: null
-  - action: empty
-    fixed: null
-    name: MedicationRequest.note.author[x]:authorReference
-    other: null
-    remark: null
-  - action: empty
-    fixed: null
-    name: MedicationRequest.dosageInstruction.extension:Dosierungskennzeichen
-    other: null
-    remark: null
-  - action: use
-    fixed: null
-    name: MedicationRequest.medication[x]
-    other: null
-    remark: null
-  id: 3b4c5d6e-7f81-4b92-a3c4-2d3e4f5a6702
-- fields:
-  - action: fixed
-    fixed: https://gematik.de/fhir/directory/CodeSystem/Origin
-    name: Practitioner.meta.tag:Origin.system
-    other: null
-    remark: null
-  - action: fixed
-    fixed: system value="https://gematik.de/fhir/directory/CodeSystem/Origin"/>          <code
-      value="ldap"/>
-    name: Practitioner.meta.tag
-    other: null
-    remark: null
-  - action: fixed
-    fixed: <system value="https://gematik.de/fhir/directory/CodeSystem/Origin"/>          <code
-      value="ldap"/>
-    name: Practitioner.meta.tag:Origin
-    other: null
-    remark: null
-  - action: manual
-    fixed: null
-    name: Practitioner.identifier
-    other: null
-    remark: Muss mindestens die TelematikID des Arztes enthalten, die auch im Signaturzertifikat
-      der QES angegeben ist.
-  - action: copy_from
-    fixed: null
-    name: Practitioner.identifier:TelematikID
-    other: Practitioner.identifier:Telematik-ID
-    remark: null
-  - action: manual
-    fixed: null
-    name: Practitioner.name.text
-    other: null
-    remark: Property is concatinated from values of {prefix-qualifier} {name.prefix}
-      {name.given} {vorsatzwort} {nachname} {namenszusatz}
-  - action: copy_from
-    fixed: null
-    name: Practitioner.name.family
-    other: Practitioner.name:name.family
-    remark: null
-  - action: copy_from
-    fixed: null
-    name: Practitioner.name.given
-    other: Practitioner.name:name.given
-    remark: null
-  - action: not_use
-    fixed: null
-    name: Practitioner.meta.profile
-    other: null
-    remark: null
-  - action: manual
-    fixed: null
-    name: Practitioner.name:name.family.extension:nachname
-    other: null
-    remark: Property will be used in Practitioner.name.text
-  - action: manual
-    fixed: null
-    name: Practitioner.name:name.prefix
-    other: null
-    remark: Property will be used in Practitioner.name.text and mapped to Practitioner.name.prefix
-  - action: manual
-    fixed: null
-    name: Practitioner.name:name.prefix.extension:prefix-qualifier
-    other: null
-    remark: Property will be used in Practitioner.name.text
-  - action: manual
-    fixed: null
-    name: Practitioner.name:name.family.extension:vorsatzwort
-    other: null
-    remark: Property will be used in Practitioner.name.text
-  - action: manual
-    fixed: null
-    name: Practitioner.name:name.given
-    other: null
-    remark: Property will be used in Practitioner.name.text and mapped to Practitioner.name.given
-  - action: copy_to
-    fixed: null
-    name: Practitioner.identifier:ANR
-    other: Practitioner.identifier:LANR
-    remark: null
-  - action: copy_to
-    fixed: null
-    name: Practitioner.identifier:ZANR
-    other: Practitioner.identifier:LANR
-    remark: null
-  - action: manual
-    fixed: null
-    name: Practitioner.name:name.family.extension:namenszusatz
-    other: null
-    remark: Property will be used in Practitioner.name.text
-  - action: manual
-    fixed: null
-    name: Practitioner.name:name.family.extension:namenszusatz.id
-    other: null
-    remark: Property will be used in Practitioner.name.text
-  - action: manual
-    fixed: null
-    name: Practitioner.name:name.family.extension:namenszusatz.url
-    other: null
-    remark: Property will be used in Practitioner.name.text
-  - action: manual
-    fixed: null
-    name: Practitioner.name:name.family.extension:namenszusatz.value[x]
-    other: null
-    remark: Property will be used in Practitioner.name.text
-  - action: manual
-    fixed: null
-    name: Practitioner.name:name.family.extension:namenszusatz.value[x]:valueString
-    other: null
-    remark: Property will be used in Practitioner.name.text
-  - action: manual
-    fixed: null
-    name: Practitioner.name:name.family.extension:nachname.id
-    other: null
-    remark: Property will be used in Practitioner.name.text
-  - action: manual
-    fixed: null
-    name: Practitioner.name:name.family.extension:nachname.url
-    other: null
-    remark: Property will be used in Practitioner.name.text
-  - action: manual
-    fixed: null
-    name: Practitioner.name:name.family.extension:nachname.value[x]
-    other: null
-    remark: Property will be used in Practitioner.name.text
-  - action: manual
-    fixed: null
-    name: Practitioner.name:name.family.extension:nachname.value[x]:valueString
-    other: null
-    remark: Property will be used in Practitioner.name.text
-  - action: manual
-    fixed: null
-    name: Practitioner.name:name.family.extension:vorsatzwort.id
-    other: null
-    remark: Property will be used in Practitioner.name.text
-  - action: manual
-    fixed: null
-    name: Practitioner.name:name.family.extension:vorsatzwort.url
-    other: null
-    remark: Property will be used in Practitioner.name.text
-  - action: manual
-    fixed: null
-    name: Practitioner.name:name.family.extension:vorsatzwort.value[x]
-    other: null
-    remark: Property will be used in Practitioner.name.text
-  - action: manual
-    fixed: null
-    name: Practitioner.name:name.family.extension:vorsatzwort.value[x]:valueString
-    other: null
-    remark: Property will be used in Practitioner.name.text
-  - action: manual
-    fixed: null
-    name: Practitioner.name:name.prefix.id
-    other: null
-    remark: Property will be used in Practitioner.name.text
-  - action: manual
-    fixed: null
-    name: Practitioner.name:name.prefix.extension
-    other: null
-    remark: Property will be used in Practitioner.name.text
-  - action: manual
-    fixed: null
-    name: Practitioner.name:name.prefix.extension:prefix-qualifier.id
-    other: null
-    remark: Property will be used in Practitioner.name.text
-  - action: manual
-    fixed: null
-    name: Practitioner.name:name.prefix.extension:prefix-qualifier.url
-    other: null
-    remark: Property will be used in Practitioner.name.text
-  - action: manual
-    fixed: null
-    name: Practitioner.name:name.prefix.extension:prefix-qualifier.value[x]
-    other: null
-    remark: Property will be used in Practitioner.name.text
-  - action: manual
-    fixed: null
-    name: Practitioner.name:name.prefix.extension:prefix-qualifier.value[x]:valueCode
-    other: null
-    remark: Property will be used in Practitioner.name.text
-  - action: manual
-    fixed: null
-    name: Practitioner.name:name.prefix.value
-    other: null
-    remark: Property will be used in Practitioner.name.text
-  id: e64f9b0a-2a2a-4f8f-9b86-7b6f8f4d2d31
-- fields:
-  - action: copy_to
-    fixed: null
-    name: Organization.identifier:Institutionskennzeichen
-    other: Organization.identifier:IKNR
-    remark: null
-  - action: copy_to
-    fixed: null
-    name: Organization.identifier:Betriebsstaettennummer
-    other: Organization.identifier:BSNR
-    remark: null
-  - action: copy_to
-    fixed: null
-    name: Organization.identifier:KZV-Abrechnungsnummer
-    other: Organization.identifier:KZVA
-    remark: null
-  - action: copy_to
-    fixed: null
-    name: Organization.identifier:Telematik-ID
-    other: Organization.identifier:TelematikID
-    remark: null
-  - action: manual
-    fixed: null
-    name: Organization.meta.tag
-    other: null
-    remark: "Fix auf\n <meta>\n      <profile value=\"https://gematik.de/fhir/directory/StructureDefinition/OrganizationDirectory\"\
-      />\n      <tag>\n         <system value=\"https://gematik.de/fhir/directory/CodeSystem/Origin\"\
-      />\n         <code value=\"ldap\"/>\n      </tag>\n   </meta>"
-  - action: manual
-    fixed: null
-    name: Organization.meta.tag:Origin
-    other: null
-    remark: "Fix auf\n <meta>\n      <profile value=\"https://gematik.de/fhir/directory/StructureDefinition/OrganizationDirectory\"\
-      />\n      <tag>\n         <system value=\"https://gematik.de/fhir/directory/CodeSystem/Origin\"\
-      />\n         <code value=\"ldap\"/>\n      </tag>\n   </meta>"
-  - action: fixed
-    fixed: https://gematik.de/fhir/directory/CodeSystem/Origin
-    name: Organization.meta.tag:Origin.system
-    other: null
-    remark: null
-  - action: manual
-    fixed: null
-    name: Organization.identifier
-    other: null
-    remark: Muss mindestens die TelematikID der Organisation enthalten, die auch im
-      ACCESS_TOKEN der Anfrage angegeben ist.
-  - action: manual
-    fixed: null
-    name: Organization.name
-    other: null
-    remark: Sollte den Namen der Organisation enthalten, wie er auch im ACCESS_TOKEN
-      der Anfrage angegeben ist.
-  - action: empty
-    fixed: null
-    name: Organization.meta.profile:forProfile
-    other: null
-    remark: null
-  - action: not_use
-    fixed: null
-    name: Organization.meta.profile
-    other: null
-    remark: null
-  - action: manual
-    fixed: null
-    name: Organization.type:profession
-    other: null
-    remark: "professionOID \u2192 aus dem ACCESS_TOKEN der Anfrage"
-  - action: manual
-    fixed: null
-    name: Organization.type
-    other: null
-    remark: "Please add a new extension:\n      following content: \"extension\":\
-      \ [ { \"url\": \"http://hl7.org/fhir/StructureDefinition/data-absent-reason\"\
-      ,\n      \"valueCode\": \"unknown\" } ]'"
-  - action: empty
-    fixed: null
-    name: Organization.identifier:Standortnummer
-    other: null
-    remark: null
-  id: 0c2a1b59-6c5f-4e9b-9f22-1a3d4b5c6e72
-- fields:
-  - action: empty
-    fixed: null
-    name: Medication.meta.profile:workflowProfile
-    other: null
-    remark: null
-  - action: use
-    fixed: null
-    name: Medication.ingredient.item[x]:itemReference
-    other: null
-    remark: null
-  id: 1d770fac-529d-4579-8ee4-f1fa3fa6f4ed
-- fields:
-  - action: empty
-    fixed: null
-    name: MedicationDispense.meta.profile:workflowProfile
-    other: null
-    remark: null
-  - action: copy_to
-    fixed: null
-    name: MedicationDispense.identifier:prescriptionID
-    other: MedicationDispense.extension:rxPrescriptionProcessIdentifier
-    remark: null
-  - action: empty
-    fixed: null
-    name: MedicationDispense.performer.actor.id
-    other: null
-    remark: null
-  - action: empty
-    fixed: null
-    name: MedicationDispense.performer.actor.extension
-    other: null
-    remark: null
-  - action: empty
-    fixed: null
-    name: MedicationDispense.performer.actor.reference
-    other: null
-    remark: null
-  - action: empty
-    fixed: null
-    name: MedicationDispense.performer.actor.type
-    other: null
-    remark: null
-  - action: empty
-    fixed: null
-    name: MedicationDispense.performer.actor.identifier
-    other: null
-    remark: null
-  - action: empty
-    fixed: null
-    name: MedicationDispense.performer.actor.display
-    other: null
-    remark: null
-  - action: use
-    fixed: null
-    name: MedicationDispense.medication[x]
-    other: null
-    remark: null
-  id: 7d370a3d-3366-436d-8121-6d0fd50ec0f0
-=======
   - action: copy_to
     fixed: null
     name: Medication.extension:Impfstoff.id
@@ -923,5 +182,4 @@
     name: Practitioner.identifier:ANR.assigner.display
     other: Practitioner.identifier:LANR.assigner.display
     remark: null
-  id: e64f9b0a-2a2a-4f8f-9b86-7b6f8f4d2d31
->>>>>>> 1fff786a
+  id: e64f9b0a-2a2a-4f8f-9b86-7b6f8f4d2d31