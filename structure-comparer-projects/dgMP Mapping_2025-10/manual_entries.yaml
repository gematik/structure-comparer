entries:
- fields:
  - action: use
    auto_generated: false
    fixed: null
    inherited_from: null
    name: Medication.id
    other: null
    remark: null
  - action: not_use
    auto_generated: false
    fixed: null
    inherited_from: null
    name: Medication.meta.profile:erpProfile
    other: null
    remark: null
  - action: not_use
    auto_generated: false
    fixed: null
    inherited_from: null
    name: Medication.meta.profile
    other: null
    remark: null
  - action: use_recursive
    auto_generated: false
    fixed: null
    inherited_from: null
    name: Medication.meta
    other: null
    remark: null
  - action: not_use
    auto_generated: false
    fixed: null
    inherited_from: null
    name: Medication.meta.extension
    other: null
    remark: null
  - action: not_use
    auto_generated: false
    fixed: null
    inherited_from: null
    name: Medication.meta.versionId
    other: null
    remark: null
  - action: not_use
    auto_generated: false
    fixed: null
    inherited_from: null
    name: Medication.meta.lastUpdated
    other: null
    remark: null
  - action: not_use
    auto_generated: false
    fixed: null
    inherited_from: null
    name: Medication.meta.source
    other: null
    remark: null
  - action: not_use
    auto_generated: false
    fixed: null
    inherited_from: null
    name: Medication.meta.security
    other: null
    remark: null
  - action: not_use
    auto_generated: false
    fixed: null
    inherited_from: null
    name: Medication.meta.tag
    other: null
    remark: null
  - action: not_use
    auto_generated: false
    fixed: null
    inherited_from: null
    name: Medication.implicitRules
    other: null
    remark: null
  - action: not_use
    auto_generated: false
    fixed: null
    inherited_from: null
    name: Medication.language
    other: null
    remark: null
  id: 2a3c4d5e-6f70-4a81-92b3-1c2d3e4f5601
- fields:
  - action: manual
    auto_generated: false
    fixed: null
    inherited_from: null
    name: Organization.identifier:TelematikID
    other: null
    remark: idNummer → aus dem ACCESS_TOKEN der Anfrage
  - action: copy_from
    fixed: null
    name: Organization.name
    other: Organization.name
    remark: Kopiert den Namen aus der KBV-Organisation
  - action: manual
    auto_generated: false
    fixed: null
<<<<<<< HEAD
    name: Organization.type:profession
    other: null
    remark: professionOID → aus dem ACCESS_TOKEN der Anfrage
  - action: fixed
    fixed: https://gematik.de/fhir/directory/CodeSystem/Origin
    name: Organization.meta.tag:Origin.system
    other: null
    remark: null
  - action: fixed
    fixed: ldap
    name: Organization.meta.tag:Origin.code
    other: null
    remark: null
  - action: empty
    fixed: null
    name: Organization.address:Strassenanschrift.line.extension:Postfach
    other: null
    remark: null
  - action: empty
    fixed: null
    name: Organization.extension:ergaenzende_Angaben
    other: null
    remark: null
  - action: empty
    fixed: null
    name: Organization.address:Strassenanschrift.line.extension:Hausnummer.extension
    other: null
    remark: null
  - action: empty
    fixed: null
    name: Organization.address:Strassenanschrift.extension
    other: null
    remark: null
  - action: extension
    fixed: null
    name: Organization.address:Strassenanschrift.line.extension
    other: Organization.address:Strassenanschrift.line.extension
    remark: null
  - action: empty
    fixed: null
    name: Organization.meta.profile:forProfile
    other: null
    remark: null
  - action: use_recursive
    fixed: null
    name: Organization.meta.tag:Origin
    other: null
    remark: null
  - action: not_use
    fixed: null
    name: Organization.implicitRules
    other: null
    remark: null
  - action: not_use
    fixed: null
    name: Organization.language
    other: null
    remark: null
  - action: not_use
    fixed: null
    name: Organization.text
    other: null
    remark: null
  - action: not_use
    fixed: null
    name: Organization.contained
    other: null
    remark: null
  - action: not_use
    fixed: null
    name: Organization.extension
    other: null
    remark: null
  - action: not_use
    fixed: null
    name: Organization.extension:organizationVisibility
    other: null
    remark: null
  - action: not_use
    fixed: null
    name: Organization.extension:ncpehCountryEx
    other: null
    remark: null
  - action: use
    fixed: null
    name: Organization.modifierExtension
    other: null
    remark: null
  - action: not_use
    fixed: null
    name: Organization.meta.versionId
    other: null
    remark: null
  - action: not_use
    fixed: null
    name: Organization.meta.lastUpdated
    other: null
    remark: null
  - action: not_use
    fixed: null
    name: Organization.meta.source
    other: null
    remark: null
  - action: not_use
    fixed: null
    name: Organization.meta.security
    other: null
    remark: null
  - action: not_use
    fixed: null
    name: Organization.meta.tag
    other: null
    remark: null
  - action: use_recursive
    fixed: null
    name: Organization.meta
    other: null
    remark: null
  - action: use
    fixed: null
    name: Organization.id
    other: null
    remark: null
  - action: manual
    fixed: null
    name: Organization.identifier
    other: null
    remark: Wird aus `idNummer` aus dem AccessToken übernommen, s. A_25947
  - action: empty
    fixed: null
    name: Organization.type.coding:IHE-Code
    other: null
    remark: null
  - action: empty
    fixed: null
    name: Organization.type.coding:HL7-Fachschluesselgruppe
    other: null
    remark: null
  - action: empty
    fixed: null
    name: Organization.type.coding:HL7-Fachschluesselgruppe-erweitert
    other: null
    remark: null
  - action: not_use
    fixed: null
    name: Organization.type
    other: null
    remark: null
  - action: copy_to
    fixed: null
    name: Organization.contact.address
    other: Organization.contact.address
    remark: null
  - action: copy_to
    fixed: null
    name: Organization.contact.address.id
    other: Organization.contact.address.id
    remark: null
  - action: copy_to
    fixed: null
    name: Organization.contact.address.extension
    other: Organization.contact.address.extension
    remark: null
  - action: copy_to
    fixed: null
    name: Organization.contact.address.use
    other: Organization.contact.address.use
    remark: null
  - action: copy_to
    fixed: null
    name: Organization.contact.address.type
    other: Organization.contact.address.type
    remark: null
  - action: copy_to
    fixed: null
    name: Organization.contact.address.text
    other: Organization.contact.address.text
    remark: null
  - action: copy_to
    fixed: null
    name: Organization.contact.address.line
    other: Organization.contact.address.line
    remark: null
  - action: copy_to
    fixed: null
    name: Organization.contact.address.city
    other: Organization.contact.address.city
    remark: null
  - action: copy_to
    fixed: null
    name: Organization.contact.address.district
    other: Organization.contact.address.district
    remark: null
  - action: copy_to
    fixed: null
    name: Organization.contact.address.state
    other: Organization.contact.address.state
    remark: null
  - action: copy_to
    fixed: null
    name: Organization.contact.address.postalCode
    other: Organization.contact.address.postalCode
    remark: null
  - action: copy_to
    fixed: null
    name: Organization.contact.address.country
    other: Organization.contact.address.country
    remark: null
  - action: copy_to
    fixed: null
    name: Organization.contact.address.period
    other: Organization.contact.address.period
    remark: null
  - action: extension
    fixed: null
    name: Organization.identifier:Institutionskennzeichen
    other: Organization.identifier:IKNR
    remark: null
  - action: copy_to
    fixed: null
    name: Organization.identifier:Institutionskennzeichen.id
    other: Organization.identifier:IKNR.id
    remark: null
  - action: copy_to
    fixed: null
    name: Organization.identifier:Institutionskennzeichen.extension
    other: Organization.identifier:IKNR.extension
    remark: null
  - action: copy_to
    fixed: null
    name: Organization.identifier:Institutionskennzeichen.use
    other: Organization.identifier:IKNR.use
    remark: null
  - action: copy_to
    fixed: null
    name: Organization.identifier:Institutionskennzeichen.type
    other: Organization.identifier:IKNR.type
    remark: null
  - action: copy_to
    fixed: null
    name: Organization.identifier:Institutionskennzeichen.type.id
    other: Organization.identifier:IKNR.type.id
    remark: null
  - action: copy_to
    fixed: null
    name: Organization.identifier:Institutionskennzeichen.type.extension
    other: Organization.identifier:IKNR.type.extension
    remark: null
  - action: copy_to
    fixed: null
    name: Organization.identifier:Institutionskennzeichen.type.coding
    other: Organization.identifier:IKNR.type.coding
    remark: null
  - action: copy_to
    fixed: null
    name: Organization.identifier:Institutionskennzeichen.type.coding.id
    other: Organization.identifier:IKNR.type.coding.id
    remark: null
  - action: copy_to
    fixed: null
    name: Organization.identifier:Institutionskennzeichen.type.coding.extension
    other: Organization.identifier:IKNR.type.coding.extension
    remark: null
  - action: copy_to
    fixed: null
    name: Organization.identifier:Institutionskennzeichen.type.coding.system
    other: Organization.identifier:IKNR.type.coding.system
    remark: null
  - action: copy_to
    fixed: null
    name: Organization.identifier:Institutionskennzeichen.type.coding.code
    other: Organization.identifier:IKNR.type.coding.code
    remark: null
  - action: copy_to
    fixed: null
    name: Organization.identifier:Institutionskennzeichen.system
    other: Organization.identifier:IKNR.system
    remark: null
  - action: copy_to
    fixed: null
    name: Organization.identifier:Institutionskennzeichen.value
    other: Organization.identifier:IKNR.value
    remark: null
  - action: empty
    fixed: null
    name: Organization.identifier:Institutionskennzeichen.type.coding.display
    other: null
    remark: null
  - action: copy_to
    fixed: null
    name: Organization.identifier:Betriebsstaettennummer
    other: Organization.identifier:BSNR
    remark: null
  - action: copy_to
    fixed: null
    name: Organization.identifier:Betriebsstaettennummer.id
    other: Organization.identifier:BSNR.id
    remark: null
  - action: copy_to
    fixed: null
    name: Organization.identifier:Betriebsstaettennummer.extension
    other: Organization.identifier:BSNR.extension
    remark: null
  - action: copy_to
    fixed: null
    name: Organization.identifier:Betriebsstaettennummer.use
    other: Organization.identifier:BSNR.use
    remark: null
  - action: copy_to
    fixed: null
    name: Organization.identifier:Betriebsstaettennummer.type
    other: Organization.identifier:BSNR.type
    remark: null
  - action: copy_to
    fixed: null
    name: Organization.identifier:Betriebsstaettennummer.type.id
    other: Organization.identifier:BSNR.type.id
    remark: null
  - action: copy_to
    fixed: null
    name: Organization.identifier:Betriebsstaettennummer.type.extension
    other: Organization.identifier:BSNR.type.extension
    remark: null
  - action: copy_to
    fixed: null
    name: Organization.identifier:Betriebsstaettennummer.type.coding
    other: Organization.identifier:BSNR.type.coding
    remark: null
  - action: copy_to
    fixed: null
    name: Organization.identifier:Betriebsstaettennummer.type.coding.id
    other: Organization.identifier:BSNR.type.coding.id
    remark: null
  - action: copy_to
    fixed: null
    name: Organization.identifier:Betriebsstaettennummer.type.coding.extension
    other: Organization.identifier:BSNR.type.coding.extension
    remark: null
  - action: copy_to
    fixed: null
    name: Organization.identifier:Betriebsstaettennummer.type.coding.system
    other: Organization.identifier:BSNR.type.coding.system
    remark: null
  - action: copy_to
    fixed: null
    name: Organization.identifier:Betriebsstaettennummer.type.coding.code
    other: Organization.identifier:BSNR.type.coding.code
    remark: null
  - action: empty
    fixed: null
    name: Organization.identifier:Betriebsstaettennummer.type.coding.display
    other: null
    remark: null
  - action: empty
    fixed: null
    name: Organization.identifier:Betriebsstaettennummer.assigner
    other: null
    remark: null
  - action: copy_to
    fixed: null
    name: Organization.identifier:Betriebsstaettennummer.system
    other: Organization.identifier:BSNR.system
    remark: null
  - action: copy_to
    fixed: null
    name: Organization.identifier:Betriebsstaettennummer.value
    other: Organization.identifier:BSNR.value
    remark: null
  - action: empty
    fixed: null
    name: Organization.identifier:VKNR
    other: null
    remark: null
  - action: copy_to
    fixed: null
    name: Organization.identifier:KZV-Abrechnungsnummer
    other: Organization.identifier:KZVA
    remark: null
  - action: copy_to
    fixed: null
    name: Organization.identifier:KZV-Abrechnungsnummer.id
    other: Organization.identifier:KZVA.id
    remark: null
  - action: copy_to
    fixed: null
    name: Organization.identifier:KZV-Abrechnungsnummer.extension
    other: Organization.identifier:KZVA.extension
    remark: null
  - action: copy_to
    fixed: null
    name: Organization.identifier:KZV-Abrechnungsnummer.use
    other: Organization.identifier:KZVA.use
    remark: null
  - action: copy_to
    fixed: null
    name: Organization.identifier:KZV-Abrechnungsnummer.type
    other: Organization.identifier:KZVA.type
    remark: null
  - action: copy_to
    fixed: null
    name: Organization.identifier:KZV-Abrechnungsnummer.type.id
    other: Organization.identifier:KZVA.type.id
    remark: null
  - action: copy_to
    fixed: null
    name: Organization.identifier:KZV-Abrechnungsnummer.type.extension
    other: Organization.identifier:KZVA.type.extension
    remark: null
  - action: copy_to
    fixed: null
    name: Organization.identifier:KZV-Abrechnungsnummer.type.coding
    other: Organization.identifier:KZVA.type.coding
    remark: null
  - action: copy_to
    fixed: null
    name: Organization.identifier:KZV-Abrechnungsnummer.type.coding.id
    other: Organization.identifier:KZVA.type.coding.id
    remark: null
  - action: copy_to
    fixed: null
    name: Organization.identifier:KZV-Abrechnungsnummer.type.coding.extension
    other: Organization.identifier:KZVA.type.coding.extension
    remark: null
  - action: copy_to
    fixed: null
    name: Organization.identifier:KZV-Abrechnungsnummer.type.coding.system
    other: Organization.identifier:KZVA.type.coding.system
    remark: null
  - action: copy_to
    fixed: null
    name: Organization.identifier:KZV-Abrechnungsnummer.type.coding.code
    other: Organization.identifier:KZVA.type.coding.code
    remark: null
  - action: empty
    fixed: null
    name: Organization.identifier:KZV-Abrechnungsnummer.type.coding.display
    other: null
    remark: null
  - action: copy_to
    fixed: null
    name: Organization.identifier:KZV-Abrechnungsnummer.system
    other: Organization.identifier:KZVA.system
    remark: null
  - action: copy_to
    fixed: null
    name: Organization.identifier:KZV-Abrechnungsnummer.value
    other: Organization.identifier:KZVA.value
    remark: null
  - action: empty
    fixed: null
    name: Organization.identifier:KZV-Abrechnungsnummer.assigner
    other: null
    remark: null
  - action: copy_to
    fixed: null
    name: Organization.identifier:Telematik-ID
    other: Organization.identifier:TelematikID
    remark: null
  - action: copy_to
    fixed: null
    name: Organization.identifier:Telematik-ID.id
    other: Organization.identifier:TelematikID.id
    remark: null
  - action: copy_to
    fixed: null
    name: Organization.identifier:Telematik-ID.extension
    other: Organization.identifier:TelematikID.extension
    remark: null
  - action: copy_to
    fixed: null
    name: Organization.identifier:Telematik-ID.use
    other: Organization.identifier:TelematikID.use
    remark: null
  - action: copy_to
    fixed: null
    name: Organization.identifier:Telematik-ID.type
    other: Organization.identifier:TelematikID.type
    remark: null
  - action: copy_to
    fixed: null
    name: Organization.identifier:Telematik-ID.type.id
    other: Organization.identifier:TelematikID.type.id
    remark: null
  - action: copy_to
    fixed: null
    name: Organization.identifier:Telematik-ID.type.extension
    other: Organization.identifier:TelematikID.type.extension
    remark: null
  - action: copy_to
    fixed: null
    name: Organization.identifier:Telematik-ID.type.coding
    other: Organization.identifier:TelematikID.type.coding
    remark: null
  - action: copy_to
    fixed: null
    name: Organization.identifier:Telematik-ID.type.coding.id
    other: Organization.identifier:TelematikID.type.coding.id
    remark: null
  - action: copy_to
    fixed: null
    name: Organization.identifier:Telematik-ID.type.coding.extension
    other: Organization.identifier:TelematikID.type.coding.extension
    remark: null
  - action: copy_to
    fixed: null
    name: Organization.identifier:Telematik-ID.type.coding.system
    other: Organization.identifier:TelematikID.type.coding.system
    remark: null
  - action: copy_to
    fixed: null
    name: Organization.identifier:Telematik-ID.type.coding.code
    other: Organization.identifier:TelematikID.type.coding.code
    remark: null
  - action: copy_to
    fixed: null
    name: Organization.identifier:Telematik-ID.system
    other: Organization.identifier:TelematikID.system
    remark: null
  - action: copy_to
    fixed: null
    name: Organization.identifier:Telematik-ID.value
    other: Organization.identifier:TelematikID.value
    remark: null
  - action: empty
    fixed: null
    name: Organization.identifier:Standortnummer
    other: null
    remark: null
  - action: extension
    fixed: null
    name: Organization.telecom:telefon
    other: Organization.telecom
    remark: null
  id: 0c2a1b59-6c5f-4e9b-9f22-1a3d4b5c6e72
- fields:
  - action: not_use
    fixed: null
    name: Medication.meta.profile
    other: null
    remark: null
  - action: empty
    fixed: null
    name: Medication.meta.profile:workflowProfile
    other: null
    remark: null
  - action: use
    fixed: null
    name: Medication.id
    other: null
    remark: null
  - action: use_recursive
    fixed: null
    name: Medication.meta
    other: null
    remark: null
  - action: use
    fixed: null
    name: Medication.implicitRules
    other: null
    remark: null
  - action: use
    fixed: null
    name: Medication.language
    other: null
    remark: null
  - action: use
    fixed: null
    name: Medication.text
    other: null
    remark: null
  - action: use
    fixed: null
    name: Medication.contained
    other: null
    remark: null
  - action: use_recursive
    fixed: null
    name: Medication.extension
    other: null
    remark: null
  - action: use
    fixed: null
    name: Medication.modifierExtension
    other: null
    remark: null
  - action: use_recursive
    fixed: null
    name: Medication.identifier
    other: null
    remark: null
  - action: use_recursive
    fixed: null
    name: Medication.code
    other: null
    remark: null
  - action: use
    fixed: null
    name: Medication.status
    other: null
    remark: null
  - action: use_recursive
    fixed: null
    name: Medication.manufacturer
    other: null
    remark: null
  - action: use_recursive
    fixed: null
    name: Medication.form
    other: null
    remark: null
  - action: use_recursive
    fixed: null
    name: Medication.amount
    other: null
    remark: null
  - action: use
    fixed: null
    name: Medication.ingredient
    other: null
    remark: null
  - action: use_recursive
    fixed: null
    name: Medication.batch
    other: null
    remark: null
  - action: use
    fixed: null
    name: Medication.ingredient.id
    other: null
    remark: null
  - action: use_recursive
    fixed: null
    name: Medication.ingredient.extension
    other: null
    remark: null
  - action: use
    fixed: null
    name: Medication.ingredient.modifierExtension
    other: null
    remark: null
  - action: use
    fixed: null
    name: Medication.ingredient.item[x]
    other: null
    remark: null
  - action: use_recursive
    fixed: null
    name: Medication.ingredient.item[x]:itemCodeableConcept
    other: null
    remark: null
  - action: use
    fixed: null
    name: Medication.ingredient.item[x]:itemReference
    other: null
    remark: null
  - action: use
    fixed: null
    name: Medication.ingredient.isActive
    other: null
    remark: null
  - action: use_recursive
    fixed: null
    name: Medication.ingredient.strength
    other: null
    remark: null
  id: 1d770fac-529d-4579-8ee4-f1fa3fa6f4ed
- fields:
  - action: use
    fixed: null
    name: MedicationDispense.id
=======
    inherited_from: null
    name: Organization.name
    other: null
    remark: organizationName → aus dem ACCESS_TOKEN der Anfrage
  - action: manual
    auto_generated: false
    fixed: null
    inherited_from: null
    name: Organization.type:profession
    other: null
    remark: professionOID → aus dem ACCESS_TOKEN der Anfrage
  - action: fixed
    auto_generated: false
    fixed: https://gematik.de/fhir/directory/CodeSystem/Origin
    inherited_from: null
    name: Organization.meta.tag:Origin.system
    other: null
    remark: null
  - action: fixed
    auto_generated: false
    fixed: ldap
    inherited_from: null
    name: Organization.meta.tag:Origin.code
>>>>>>> c19f5554
    other: null
    remark: null
  - action: empty
    auto_generated: false
    fixed: null
<<<<<<< HEAD
    name: MedicationDispense.meta.profile:workflowProfile
    other: null
    remark: null
  - action: copy_to
    fixed: null
    name: MedicationDispense.identifier:prescriptionID
    other: MedicationDispense.identifier
    remark: null
  - action: not_use
    fixed: null
    name: MedicationDispense.performer.actor
=======
    inherited_from: null
    name: Organization.address:Strassenanschrift.line.extension:Postfach
>>>>>>> c19f5554
    other: null
    remark: null
  - action: empty
    auto_generated: false
    fixed: null
<<<<<<< HEAD
    name: MedicationDispense.performer.actor.id
=======
    inherited_from: null
    name: Organization.extension:ergaenzende_Angaben
>>>>>>> c19f5554
    other: null
    remark: null
  - action: empty
    auto_generated: false
    fixed: null
<<<<<<< HEAD
    name: MedicationDispense.performer.actor.extension
=======
    inherited_from: null
    name: Organization.address:Strassenanschrift.line.extension:Hausnummer.extension
>>>>>>> c19f5554
    other: null
    remark: null
  - action: empty
    auto_generated: false
    fixed: null
<<<<<<< HEAD
    name: MedicationDispense.performer.actor.reference
    other: null
    remark: null
  - action: empty
    fixed: null
    name: MedicationDispense.performer.actor.type
    other: null
    remark: null
  - action: empty
    fixed: null
    name: MedicationDispense.performer.actor.identifier
    other: null
    remark: null
  - action: empty
    fixed: null
    name: MedicationDispense.performer.actor.display
    other: null
    remark: null
  - action: use
    fixed: null
    name: MedicationDispense.medication[x]
    other: null
    remark: null
  - action: use_recursive
    fixed: null
    name: MedicationDispense.meta
    other: null
    remark: null
  - action: use
    fixed: null
    name: MedicationDispense.implicitRules
    other: null
    remark: null
  - action: use
    fixed: null
    name: MedicationDispense.language
    other: null
    remark: null
  - action: use
    fixed: null
    name: MedicationDispense.text
    other: null
    remark: null
  - action: use
    fixed: null
    name: MedicationDispense.contained
    other: null
    remark: null
  - action: use_recursive
    fixed: null
    name: MedicationDispense.extension
    other: null
    remark: null
  - action: use
    fixed: null
    name: MedicationDispense.modifierExtension
    other: null
    remark: null
  - action: not_use
    fixed: null
    name: MedicationDispense.identifier:RxOriginatorProcessIdentifier
    other: null
    remark: null
  - action: use
    fixed: null
    name: MedicationDispense.partOf
    other: null
    remark: null
  - action: use
    fixed: null
    name: MedicationDispense.status
    other: null
    remark: null
  - action: use
    fixed: null
    name: MedicationDispense.statusReason[x]
    other: null
    remark: null
  - action: use
    fixed: null
    name: MedicationDispense.category
    other: null
    remark: null
  - action: use_recursive
    fixed: null
    name: MedicationDispense.subject
    other: null
    remark: null
  - action: use
    fixed: null
    name: MedicationDispense.context
    other: null
    remark: null
  - action: use
    fixed: null
    name: MedicationDispense.supportingInformation
    other: null
    remark: null
  - action: use_recursive
    fixed: null
    name: MedicationDispense.performer
    other: null
    remark: null
  - action: use
    fixed: null
    name: MedicationDispense.location
    other: null
    remark: null
  - action: use_recursive
    fixed: null
    name: MedicationDispense.authorizingPrescription
    other: null
    remark: null
  - action: use
    fixed: null
    name: MedicationDispense.type
    other: null
    remark: null
  - action: use
    fixed: null
    name: MedicationDispense.quantity
    other: null
    remark: null
  - action: use
    fixed: null
    name: MedicationDispense.daysSupply
    other: null
    remark: null
  - action: use
    fixed: null
    name: MedicationDispense.whenPrepared
    other: null
    remark: null
  - action: use
    fixed: null
    name: MedicationDispense.whenHandedOver
    other: null
    remark: null
  - action: use
    fixed: null
    name: MedicationDispense.destination
    other: null
    remark: null
  - action: use
    fixed: null
    name: MedicationDispense.receiver
    other: null
    remark: null
  - action: use
    fixed: null
    name: MedicationDispense.note
    other: null
    remark: null
  - action: use_recursive
    fixed: null
    name: MedicationDispense.dosageInstruction
    other: null
    remark: null
  - action: use_recursive
    fixed: null
    name: MedicationDispense.substitution
    other: null
    remark: null
  - action: use
    fixed: null
    name: MedicationDispense.detectedIssue
    other: null
    remark: null
  - action: use
    fixed: null
    name: MedicationDispense.eventHistory
    other: null
    remark: null
  id: 7d370a3d-3366-436d-8121-6d0fd50ec0f0
=======
    inherited_from: null
    name: Organization.address:Strassenanschrift.extension
    other: null
    remark: null
  - action: extension
    auto_generated: false
    fixed: null
    inherited_from: null
    name: Organization.address:Strassenanschrift.line.extension
    other: Organization.address:Strassenanschrift.line.extension
    remark: null
  - action: extension
    auto_generated: false
    fixed: null
    inherited_from: null
    name: Organization.telecom:telefon
    other: Organization.telecom
    remark: null
  - action: extension
    auto_generated: false
    fixed: null
    inherited_from: Organization.telecom:telefon
    name: Organization.telecom:telefon.id
    other: Organization.telecom.id
    remark: null
  - action: extension
    auto_generated: false
    fixed: null
    inherited_from: Organization.telecom:telefon
    name: Organization.telecom:telefon.extension
    other: Organization.telecom.extension
    remark: null
  - action: extension
    auto_generated: false
    fixed: null
    inherited_from: Organization.telecom:telefon
    name: Organization.telecom:telefon.system
    other: Organization.telecom.system
    remark: null
  - action: extension
    auto_generated: false
    fixed: null
    inherited_from: Organization.telecom:telefon
    name: Organization.telecom:telefon.value
    other: Organization.telecom.value
    remark: null
  id: 0c2a1b59-6c5f-4e9b-9f22-1a3d4b5c6e72
>>>>>>> c19f5554
mapping_entries:
- fields:
  - action: use
    auto_generated: false
    fixed: null
    inherited_from: null
    name: Medication.form
    other: null
    remark: null
  - action: use
    auto_generated: false
    fixed: null
    inherited_from: null
    name: Medication.form.id
    other: null
    remark: null
  - action: use
    auto_generated: false
    fixed: null
    inherited_from: null
    name: Medication.form.extension
    other: null
    remark: null
  - action: copy_to
    auto_generated: false
    fixed: null
    inherited_from: null
    name: Medication.extension:Impfstoff
    other: Medication.extension:isVaccine
    remark: null
  - action: copy_to
    auto_generated: false
    fixed: null
    inherited_from: null
    name: Medication.extension:Impfstoff.id
    other: Medication.extension:isVaccine.id
    remark: null
  - action: copy_to
    auto_generated: false
    fixed: null
    inherited_from: null
    name: Medication.extension:Impfstoff.extension
    other: Medication.extension:isVaccine.extension
    remark: null
  - action: copy_from
    auto_generated: false
    fixed: null
    inherited_from: null
    name: Medication.extension:isVaccine.value[x]
    other: Medication.extension:Impfstoff.value[x]
    remark: null
  - action: copy_from
    auto_generated: false
    fixed: null
    inherited_from: null
    name: Medication.extension:drugCategory
    other: Medication.extension:Arzneimittelkategorie
    remark: null
  - action: copy_from
    auto_generated: false
    fixed: null
    inherited_from: null
    name: Medication.extension:packaging
    other: Medication.extension:Verpackung
    remark: null
  - action: copy_from
    auto_generated: false
    fixed: null
    inherited_from: null
    name: Medication.amount.numerator.extension:totalQuantity
    other: Medication.amount.numerator.extension:Gesamtmenge
    remark: null
  - action: not_use
    auto_generated: false
    fixed: null
    inherited_from: null
    name: Medication.meta.profile:erpProfile
    other: null
    remark: null
  - action: use
    auto_generated: false
    fixed: null
    inherited_from: null
    name: Medication.id
    other: null
    remark: null
  - action: not_use
    auto_generated: false
    fixed: null
    inherited_from: null
    name: Medication.meta.profile
    other: null
    remark: null
  - action: not_use
    auto_generated: false
    fixed: null
    inherited_from: null
    name: Medication.meta.versionId
    other: null
    remark: null
  - action: not_use
    auto_generated: false
    fixed: null
    inherited_from: null
    name: Medication.meta.lastUpdated
    other: null
    remark: null
  - action: not_use
    auto_generated: false
    fixed: null
    inherited_from: null
    name: Medication.meta.source
    other: null
    remark: null
  - action: not_use
    auto_generated: false
    fixed: null
    inherited_from: null
    name: Medication.meta.security
    other: null
    remark: null
  - action: not_use
    auto_generated: false
    fixed: null
    inherited_from: null
    name: Medication.meta.tag
    other: null
    remark: null
  - action: not_use
    auto_generated: false
    fixed: null
    inherited_from: null
    name: Medication.implicitRules
    other: null
    remark: null
  - action: not_use
    auto_generated: false
    fixed: null
    inherited_from: null
    name: Medication.language
    other: null
    remark: null
  - action: not_use
    auto_generated: false
    fixed: null
    inherited_from: null
    name: Medication.text
    other: null
    remark: null
  - action: not_use
    auto_generated: false
    fixed: null
    inherited_from: null
    name: Medication.contained
    other: null
    remark: null
  - action: manual
    auto_generated: false
    fixed: null
    inherited_from: null
    name: Medication.extension:rxPrescriptionProcessIdentifier
    other: null
    remark: Wird vom Medication Service gesetzt.
  - action: copy_from
    auto_generated: false
    fixed: null
    inherited_from: null
    name: Medication.extension:drugCategory.value[x].code
    other: Medication.extension:Arzneimittelkategorie.value[x].code
    remark: null
  - action: copy_from
    auto_generated: false
    fixed: null
    inherited_from: null
    name: Medication.extension:drugCategory.value[x].system
    other: Medication.extension:Arzneimittelkategorie.value[x].system
    remark: null
  - action: copy_from
    auto_generated: false
    fixed: null
    inherited_from: null
    name: Medication.extension:drugCategory.value[x]
    other: Medication.extension:Arzneimittelkategorie.value[x]
    remark: null
  - action: copy_from
    auto_generated: false
    fixed: null
    inherited_from: null
    name: Medication.extension:drugCategory.id
    other: Medication.extension:Arzneimittelkategorie.id
    remark: null
  - action: copy_from
    auto_generated: false
    fixed: null
    inherited_from: null
    name: Medication.extension:drugCategory.extension
    other: Medication.extension:Arzneimittelkategorie.extension
    remark: null
  - action: copy_from
    auto_generated: false
    fixed: null
    inherited_from: null
    name: Medication.extension:drugCategory.value[x].id
    other: Medication.extension:Arzneimittelkategorie.value[x]:valueCoding.id
    remark: null
  - action: copy_from
    auto_generated: false
    fixed: null
    inherited_from: null
    name: Medication.extension:drugCategory.value[x].extension
    other: Medication.extension:Arzneimittelkategorie.value[x]:valueCoding.extension
    remark: null
  - action: copy_from
    auto_generated: false
    fixed: null
    inherited_from: null
    name: Medication.extension:drugCategory.value[x].version
    other: Medication.extension:Arzneimittelkategorie.value[x]:valueCoding.version
    remark: null
  - action: copy_from
    auto_generated: false
    fixed: null
    inherited_from: null
    name: Medication.extension:drugCategory.value[x].display
    other: Medication.extension:Arzneimittelkategorie.value[x]:valueCoding.display
    remark: null
  - action: copy_from
    auto_generated: false
    fixed: null
    inherited_from: null
    name: Medication.extension:drugCategory.value[x].userSelected
    other: Medication.extension:Arzneimittelkategorie.value[x]:valueCoding.userSelected
    remark: null
  - action: copy_from
    auto_generated: false
    fixed: null
    inherited_from: null
    name: Medication.extension:normSizeCode
    other: Medication.extension:Normgroesse
    remark: null
  - action: copy_from
    auto_generated: false
    fixed: null
    inherited_from: null
    name: Medication.extension:normSizeCode.id
    other: Medication.extension:Normgroesse.id
    remark: null
  - action: copy_from
    auto_generated: false
    fixed: null
    inherited_from: null
    name: Medication.extension:normSizeCode.extension
    other: Medication.extension:Normgroesse.extension
    remark: null
  - action: copy_from
    auto_generated: false
    fixed: null
    inherited_from: null
    name: Medication.extension:normSizeCode.value[x]
    other: Medication.extension:Normgroesse.value[x]
    remark: null
  - action: copy_from
    auto_generated: false
    fixed: null
    inherited_from: null
    name: Medication.extension:packaging.value[x]
    other: Medication.extension:Verpackung.value[x]
    remark: null
  - action: copy_from
    auto_generated: false
    fixed: null
    inherited_from: null
    name: Medication.extension:packaging.id
    other: Medication.extension:Verpackung.id
    remark: null
  - action: copy_from
    auto_generated: false
    fixed: null
    inherited_from: null
    name: Medication.extension:packaging.extension
    other: Medication.extension:Verpackung.extension
    remark: null
  - action: copy_from
    auto_generated: false
    fixed: null
    inherited_from: null
    name: Medication.extension:manufacturingInstructions
    other: Medication.extension:Herstellungsanweisung
    remark: null
  - action: copy_from
    auto_generated: false
    fixed: null
    inherited_from: null
    name: Medication.extension:manufacturingInstructions.id
    other: Medication.extension:Herstellungsanweisung.id
    remark: null
  - action: copy_from
    auto_generated: false
    fixed: null
    inherited_from: null
    name: Medication.extension:manufacturingInstructions.extension
    other: Medication.extension:Herstellungsanweisung.extension
    remark: null
  - action: copy_from
    auto_generated: false
    fixed: null
    inherited_from: null
    name: Medication.extension:manufacturingInstructions.value[x]
    other: Medication.extension:Herstellungsanweisung.value[x]
    remark: null
  - action: not_use
    auto_generated: false
    fixed: null
    inherited_from: null
    name: Medication.extension:type
    other: null
    remark: null
  - action: use
    auto_generated: false
    fixed: null
    inherited_from: null
    name: Medication.modifierExtension
    other: null
    remark: null
  - action: manual
    auto_generated: false
    fixed: null
    inherited_from: null
    name: Medication.identifier:EPAMedicationUniqueIdentifier
    other: null
    remark: Wird vom MedicationService gesetzt
  - action: manual
    auto_generated: false
    fixed: null
    inherited_from: null
    name: Medication.identifier:RxOriginatorProcessIdentifier
    other: null
    remark: Wird vom MedicationService gesetzt
  - action: copy_from
    auto_generated: false
    fixed: null
    inherited_from: null
    name: Medication.extension:drugCategory.value[x].system
    other: Medication.extension:Arzneimittelkategorie.value[x]:valueCoding.system
    remark: null
  - action: not_use
    auto_generated: false
    fixed: null
    inherited_from: null
    name: Medication.meta.versionId
    other: null
    remark: null
  - action: not_use
    auto_generated: false
    fixed: null
    inherited_from: null
    name: Medication.identifier
    other: null
    remark: null
  - action: copy_from
    auto_generated: false
    fixed: null
    inherited_from: null
    name: Medication.extension:isVaccine.id
    other: Medication.extension:Impfstoff.id
    remark: null
  - action: copy_from
    auto_generated: false
    fixed: null
    inherited_from: null
    name: Medication.extension:isVaccine
    other: Medication.extension:Impfstoff
    remark: null
  - action: not_use
    auto_generated: false
    fixed: null
    inherited_from: null
    name: Medication.ingredient.item[x]:itemCodeableConcept.coding:pzn.display
    other: null
    remark: null
  - action: not_use
    auto_generated: false
    fixed: null
    inherited_from: null
    name: Medication.ingredient.item[x]:itemCodeableConcept.coding:pzn.userSelected
    other: null
    remark: null
  - action: not_use
    auto_generated: false
    fixed: null
    inherited_from: null
    name: Medication.ingredient.item[x]:itemCodeableConcept.coding:pzn.version
    other: null
    remark: null
  - action: use
    auto_generated: false
    fixed: null
    inherited_from: null
    name: Medication.ingredient.item[x]:itemReference
    other: null
    remark: null
  - action: copy_to
    auto_generated: false
    fixed: null
    inherited_from: null
    name: Medication.extension:Arzneimittelkategorie.value[x]:valueCoding
    other: Medication.extension:drugCategory.value[x]:valueCoding
    remark: null
  - action: not_use
    auto_generated: false
    fixed: null
    inherited_from: null
    name: Medication.extension:Herstellungsanweisung.url
    other: null
    remark: null
  - action: not_use
    auto_generated: false
    fixed: null
    inherited_from: null
    name: Medication.extension:Impfstoff.url
    other: null
    remark: null
  id: 2a3c4d5e-6f70-4a81-92b3-1c2d3e4f5601
- fields:
  - action: copy_to
    auto_generated: false
    fixed: null
    inherited_from: null
    name: Practitioner.identifier:ANR
    other: Practitioner.identifier:LANR
    remark: null
  - action: copy_to
    auto_generated: false
    fixed: null
    inherited_from: null
    name: Practitioner.identifier:ANR.id
    other: Practitioner.identifier:LANR.id
    remark: null
  - action: copy_to
    auto_generated: false
    fixed: null
    inherited_from: null
    name: Practitioner.identifier:ANR.extension
    other: Practitioner.identifier:LANR.extension
    remark: null
  - action: copy_to
    auto_generated: false
    fixed: null
    inherited_from: null
    name: Practitioner.identifier:ANR.use
    other: Practitioner.identifier:LANR.use
    remark: null
  - action: copy_to
    auto_generated: false
    fixed: null
    inherited_from: null
    name: Practitioner.identifier:ANR.type
    other: Practitioner.identifier:LANR.type
    remark: null
  - action: copy_to
    auto_generated: false
    fixed: null
    inherited_from: null
    name: Practitioner.identifier:ANR.type.id
    other: Practitioner.identifier:LANR.type.id
    remark: null
  - action: copy_to
    auto_generated: false
    fixed: null
    inherited_from: null
    name: Practitioner.identifier:ANR.type.extension
    other: Practitioner.identifier:LANR.type.extension
    remark: null
  - action: copy_to
    auto_generated: false
    fixed: null
    inherited_from: null
    name: Practitioner.identifier:ANR.type.coding
    other: Practitioner.identifier:LANR.type.coding
    remark: null
  - action: copy_to
    auto_generated: false
    fixed: null
    inherited_from: null
    name: Practitioner.identifier:ANR.type.coding.id
    other: Practitioner.identifier:LANR.type.coding.id
    remark: null
  - action: copy_to
    auto_generated: false
    fixed: null
    inherited_from: null
    name: Practitioner.identifier:ANR.type.coding.extension
    other: Practitioner.identifier:LANR.type.coding.extension
    remark: null
  - action: copy_to
    auto_generated: false
    fixed: null
    inherited_from: null
    name: Practitioner.identifier:ANR.type.coding.system
    other: Practitioner.identifier:LANR.type.coding.system
    remark: null
  - action: copy_to
    auto_generated: false
    fixed: null
    inherited_from: null
    name: Practitioner.identifier:ANR.type.coding.code
    other: Practitioner.identifier:LANR.type.coding.code
    remark: null
  - action: copy_to
    auto_generated: false
    fixed: null
    inherited_from: null
    name: Practitioner.identifier:ANR.type.coding.display
    other: Practitioner.identifier:LANR.type.coding.display
    remark: null
  - action: copy_to
    auto_generated: false
    fixed: null
    inherited_from: null
    name: Practitioner.identifier:ANR.system
    other: Practitioner.identifier:LANR.system
    remark: null
  - action: copy_to
    auto_generated: false
    fixed: null
    inherited_from: null
    name: Practitioner.identifier:ANR.value
    other: Practitioner.identifier:LANR.value
    remark: null
  - action: copy_to
    auto_generated: false
    fixed: null
    inherited_from: null
    name: Practitioner.identifier:ANR.assigner.id
    other: Practitioner.identifier:LANR.assigner.id
    remark: null
  - action: copy_to
    auto_generated: false
    fixed: null
    inherited_from: null
    name: Practitioner.identifier:ANR.assigner.extension
    other: Practitioner.identifier:LANR.assigner.extension
    remark: null
  - action: copy_to
    auto_generated: false
    fixed: null
    inherited_from: null
    name: Practitioner.identifier:ANR.assigner.reference
    other: Practitioner.identifier:LANR.assigner.reference
    remark: null
  - action: copy_to
    auto_generated: false
    fixed: null
    inherited_from: null
    name: Practitioner.identifier:ANR.assigner.type
    other: Practitioner.identifier:LANR.assigner.type
    remark: null
  - action: copy_to
    auto_generated: false
    fixed: null
    inherited_from: null
    name: Practitioner.identifier:ANR.assigner.identifier
    other: Practitioner.identifier:LANR.assigner.identifier
    remark: null
  - action: copy_to
    auto_generated: false
    fixed: null
    inherited_from: null
    name: Practitioner.identifier:ANR.assigner.identifier.id
    other: Practitioner.identifier:LANR.assigner.identifier.id
    remark: null
  - action: copy_to
    auto_generated: false
    fixed: null
    inherited_from: null
    name: Practitioner.identifier:ANR.assigner.identifier.extension
    other: Practitioner.identifier:LANR.assigner.identifier.extension
    remark: null
  - action: copy_to
    auto_generated: false
    fixed: null
    inherited_from: null
    name: Practitioner.identifier:ANR.assigner.identifier.use
    other: Practitioner.identifier:LANR.assigner.identifier.use
    remark: null
  - action: copy_to
    auto_generated: false
    fixed: null
    inherited_from: null
    name: Practitioner.identifier:ANR.assigner.identifier.type
    other: Practitioner.identifier:LANR.assigner.identifier.type
    remark: null
  - action: copy_to
    auto_generated: false
    fixed: null
    inherited_from: null
    name: Practitioner.identifier:ANR.assigner.identifier.system
    other: Practitioner.identifier:LANR.assigner.identifier.system
    remark: null
  - action: copy_to
    auto_generated: false
    fixed: null
    inherited_from: null
    name: Practitioner.identifier:ANR.assigner.identifier.value
    other: Practitioner.identifier:LANR.assigner.identifier.value
    remark: null
  - action: copy_to
    auto_generated: false
    fixed: null
    inherited_from: null
    name: Practitioner.identifier:ANR.assigner.identifier.period
    other: Practitioner.identifier:LANR.assigner.identifier.period
    remark: null
  - action: copy_to
    auto_generated: false
    fixed: null
    inherited_from: null
    name: Practitioner.identifier:ANR.assigner.identifier.assigner
    other: Practitioner.identifier:LANR.assigner.identifier.assigner
    remark: null
  - action: copy_to
    auto_generated: false
    fixed: null
    inherited_from: null
    name: Practitioner.identifier:ANR.assigner.display
    other: Practitioner.identifier:LANR.assigner.display
    remark: null
  id: e64f9b0a-2a2a-4f8f-9b86-7b6f8f4d2d31
target_creation_entries:
- fields:
  - action: manual
    fixed: null
    name: Organization.id
    remark: Test
  - action: fixed
    fixed: dsdsds
    name: Organization.meta
    remark: null
  - action: manual
    fixed: null
    name: Organization.meta.extension
    remark: Test 3
  id: b4169753-5230-4366-b5a0-e32e6b73ffc9
transformation_entries:
- fields:
  - action: use
    fixed: null
    map: 2a3c4d5e-6f70-4a81-92b3-1c2d3e4f5601
    name: Bundle.entry:RezeptierdatenPZNVerordnung.resource
    other: .parameter:rxPrescription.part:medication.resource
    remark: null
    target_creation: null
  - action: use
    fixed: null
    map: 2a3c4d5e-6f70-4a81-92b3-1c2d3e4f5601
    name: Bundle.entry:RezeptierdatenWirkstoffverordnung.resource
    other: .parameter:rxPrescription.part:medication.resource
    remark: null
    target_creation: null
  - action: use
    fixed: null
    map: 2a3c4d5e-6f70-4a81-92b3-1c2d3e4f5601
    name: Bundle.entry:RezeptierdatenRezepturverordnung.resource
    other: .parameter:rxPrescription.part:medication.resource
    remark: null
    target_creation: null
  - action: use
    fixed: null
    map: 0c2a1b59-6c5f-4e9b-9f22-1a3d4b5c6e72
    name: Bundle.entry:Einrichtung.resource
    other: .parameter:rxPrescription.part:organization.resource
    remark: null
    target_creation: null
  - action: use
    fixed: null
    map: 2a3c4d5e-6f70-4a81-92b3-1c2d3e4f5601
    name: Bundle.entry:RezeptierdatenFreitextverordnung.resource
    other: .parameter:rxPrescription.part:medication.resource
    remark: null
    target_creation: null
  - action: use
    fixed: null
    map: 3b4c5d6e-7f81-4b92-a3c4-2d3e4f5a6702
    name: Bundle.entry:VerordnungArzneimittel.resource
    other: .parameter:rxPrescription.part:medicationRequest.resource
    remark: null
    target_creation: null
  - action: use
    fixed: null
    map: e64f9b0a-2a2a-4f8f-9b86-7b6f8f4d2d31
    name: Bundle.entry:AusstellendeVerschreibendeVerantwortlichePerson.resource
    other: .parameter:rxPrescription.part:practitioner.resource
    remark: null
    target_creation: null
  - action: copy_to
    fixed: null
    map: null
    name: Bundle.identifier
    other: .parameter:rxPrescription.part:prescriptionId.valueIdentifier
    remark: null
    target_creation: null
  - action: copy_to
    fixed: null
    map: null
    name: Bundle.timestamp
    other: .parameter:rxPrescription.part:authoredOn.valueDateTime
    remark: null
    target_creation: null
  id: 837f9230-c28e-426e-a32e-268702d6e853<|MERGE_RESOLUTION|>--- conflicted
+++ resolved
@@ -93,934 +93,58 @@
     name: Organization.identifier:TelematikID
     other: null
     remark: idNummer → aus dem ACCESS_TOKEN der Anfrage
-  - action: copy_from
-    fixed: null
+  - action: manual
+    auto_generated: false
+    fixed: null
+    inherited_from: null
     name: Organization.name
     other: Organization.name
     remark: Kopiert den Namen aus der KBV-Organisation
   - action: manual
     auto_generated: false
     fixed: null
-<<<<<<< HEAD
+    inherited_from: null
     name: Organization.type:profession
     other: null
     remark: professionOID → aus dem ACCESS_TOKEN der Anfrage
   - action: fixed
+    auto_generated: false
     fixed: https://gematik.de/fhir/directory/CodeSystem/Origin
+    inherited_from: null
     name: Organization.meta.tag:Origin.system
     other: null
     remark: null
   - action: fixed
+    auto_generated: false
     fixed: ldap
+    inherited_from: null
     name: Organization.meta.tag:Origin.code
     other: null
     remark: null
   - action: empty
-    fixed: null
+    auto_generated: false
+    fixed: null
+    inherited_from: null
     name: Organization.address:Strassenanschrift.line.extension:Postfach
     other: null
     remark: null
   - action: empty
-    fixed: null
+    auto_generated: false
+    fixed: null
+    inherited_from: null
     name: Organization.extension:ergaenzende_Angaben
     other: null
     remark: null
   - action: empty
-    fixed: null
+    auto_generated: false
+    fixed: null
+    inherited_from: null
     name: Organization.address:Strassenanschrift.line.extension:Hausnummer.extension
     other: null
     remark: null
   - action: empty
-    fixed: null
-    name: Organization.address:Strassenanschrift.extension
-    other: null
-    remark: null
-  - action: extension
-    fixed: null
-    name: Organization.address:Strassenanschrift.line.extension
-    other: Organization.address:Strassenanschrift.line.extension
-    remark: null
-  - action: empty
-    fixed: null
-    name: Organization.meta.profile:forProfile
-    other: null
-    remark: null
-  - action: use_recursive
-    fixed: null
-    name: Organization.meta.tag:Origin
-    other: null
-    remark: null
-  - action: not_use
-    fixed: null
-    name: Organization.implicitRules
-    other: null
-    remark: null
-  - action: not_use
-    fixed: null
-    name: Organization.language
-    other: null
-    remark: null
-  - action: not_use
-    fixed: null
-    name: Organization.text
-    other: null
-    remark: null
-  - action: not_use
-    fixed: null
-    name: Organization.contained
-    other: null
-    remark: null
-  - action: not_use
-    fixed: null
-    name: Organization.extension
-    other: null
-    remark: null
-  - action: not_use
-    fixed: null
-    name: Organization.extension:organizationVisibility
-    other: null
-    remark: null
-  - action: not_use
-    fixed: null
-    name: Organization.extension:ncpehCountryEx
-    other: null
-    remark: null
-  - action: use
-    fixed: null
-    name: Organization.modifierExtension
-    other: null
-    remark: null
-  - action: not_use
-    fixed: null
-    name: Organization.meta.versionId
-    other: null
-    remark: null
-  - action: not_use
-    fixed: null
-    name: Organization.meta.lastUpdated
-    other: null
-    remark: null
-  - action: not_use
-    fixed: null
-    name: Organization.meta.source
-    other: null
-    remark: null
-  - action: not_use
-    fixed: null
-    name: Organization.meta.security
-    other: null
-    remark: null
-  - action: not_use
-    fixed: null
-    name: Organization.meta.tag
-    other: null
-    remark: null
-  - action: use_recursive
-    fixed: null
-    name: Organization.meta
-    other: null
-    remark: null
-  - action: use
-    fixed: null
-    name: Organization.id
-    other: null
-    remark: null
-  - action: manual
-    fixed: null
-    name: Organization.identifier
-    other: null
-    remark: Wird aus `idNummer` aus dem AccessToken übernommen, s. A_25947
-  - action: empty
-    fixed: null
-    name: Organization.type.coding:IHE-Code
-    other: null
-    remark: null
-  - action: empty
-    fixed: null
-    name: Organization.type.coding:HL7-Fachschluesselgruppe
-    other: null
-    remark: null
-  - action: empty
-    fixed: null
-    name: Organization.type.coding:HL7-Fachschluesselgruppe-erweitert
-    other: null
-    remark: null
-  - action: not_use
-    fixed: null
-    name: Organization.type
-    other: null
-    remark: null
-  - action: copy_to
-    fixed: null
-    name: Organization.contact.address
-    other: Organization.contact.address
-    remark: null
-  - action: copy_to
-    fixed: null
-    name: Organization.contact.address.id
-    other: Organization.contact.address.id
-    remark: null
-  - action: copy_to
-    fixed: null
-    name: Organization.contact.address.extension
-    other: Organization.contact.address.extension
-    remark: null
-  - action: copy_to
-    fixed: null
-    name: Organization.contact.address.use
-    other: Organization.contact.address.use
-    remark: null
-  - action: copy_to
-    fixed: null
-    name: Organization.contact.address.type
-    other: Organization.contact.address.type
-    remark: null
-  - action: copy_to
-    fixed: null
-    name: Organization.contact.address.text
-    other: Organization.contact.address.text
-    remark: null
-  - action: copy_to
-    fixed: null
-    name: Organization.contact.address.line
-    other: Organization.contact.address.line
-    remark: null
-  - action: copy_to
-    fixed: null
-    name: Organization.contact.address.city
-    other: Organization.contact.address.city
-    remark: null
-  - action: copy_to
-    fixed: null
-    name: Organization.contact.address.district
-    other: Organization.contact.address.district
-    remark: null
-  - action: copy_to
-    fixed: null
-    name: Organization.contact.address.state
-    other: Organization.contact.address.state
-    remark: null
-  - action: copy_to
-    fixed: null
-    name: Organization.contact.address.postalCode
-    other: Organization.contact.address.postalCode
-    remark: null
-  - action: copy_to
-    fixed: null
-    name: Organization.contact.address.country
-    other: Organization.contact.address.country
-    remark: null
-  - action: copy_to
-    fixed: null
-    name: Organization.contact.address.period
-    other: Organization.contact.address.period
-    remark: null
-  - action: extension
-    fixed: null
-    name: Organization.identifier:Institutionskennzeichen
-    other: Organization.identifier:IKNR
-    remark: null
-  - action: copy_to
-    fixed: null
-    name: Organization.identifier:Institutionskennzeichen.id
-    other: Organization.identifier:IKNR.id
-    remark: null
-  - action: copy_to
-    fixed: null
-    name: Organization.identifier:Institutionskennzeichen.extension
-    other: Organization.identifier:IKNR.extension
-    remark: null
-  - action: copy_to
-    fixed: null
-    name: Organization.identifier:Institutionskennzeichen.use
-    other: Organization.identifier:IKNR.use
-    remark: null
-  - action: copy_to
-    fixed: null
-    name: Organization.identifier:Institutionskennzeichen.type
-    other: Organization.identifier:IKNR.type
-    remark: null
-  - action: copy_to
-    fixed: null
-    name: Organization.identifier:Institutionskennzeichen.type.id
-    other: Organization.identifier:IKNR.type.id
-    remark: null
-  - action: copy_to
-    fixed: null
-    name: Organization.identifier:Institutionskennzeichen.type.extension
-    other: Organization.identifier:IKNR.type.extension
-    remark: null
-  - action: copy_to
-    fixed: null
-    name: Organization.identifier:Institutionskennzeichen.type.coding
-    other: Organization.identifier:IKNR.type.coding
-    remark: null
-  - action: copy_to
-    fixed: null
-    name: Organization.identifier:Institutionskennzeichen.type.coding.id
-    other: Organization.identifier:IKNR.type.coding.id
-    remark: null
-  - action: copy_to
-    fixed: null
-    name: Organization.identifier:Institutionskennzeichen.type.coding.extension
-    other: Organization.identifier:IKNR.type.coding.extension
-    remark: null
-  - action: copy_to
-    fixed: null
-    name: Organization.identifier:Institutionskennzeichen.type.coding.system
-    other: Organization.identifier:IKNR.type.coding.system
-    remark: null
-  - action: copy_to
-    fixed: null
-    name: Organization.identifier:Institutionskennzeichen.type.coding.code
-    other: Organization.identifier:IKNR.type.coding.code
-    remark: null
-  - action: copy_to
-    fixed: null
-    name: Organization.identifier:Institutionskennzeichen.system
-    other: Organization.identifier:IKNR.system
-    remark: null
-  - action: copy_to
-    fixed: null
-    name: Organization.identifier:Institutionskennzeichen.value
-    other: Organization.identifier:IKNR.value
-    remark: null
-  - action: empty
-    fixed: null
-    name: Organization.identifier:Institutionskennzeichen.type.coding.display
-    other: null
-    remark: null
-  - action: copy_to
-    fixed: null
-    name: Organization.identifier:Betriebsstaettennummer
-    other: Organization.identifier:BSNR
-    remark: null
-  - action: copy_to
-    fixed: null
-    name: Organization.identifier:Betriebsstaettennummer.id
-    other: Organization.identifier:BSNR.id
-    remark: null
-  - action: copy_to
-    fixed: null
-    name: Organization.identifier:Betriebsstaettennummer.extension
-    other: Organization.identifier:BSNR.extension
-    remark: null
-  - action: copy_to
-    fixed: null
-    name: Organization.identifier:Betriebsstaettennummer.use
-    other: Organization.identifier:BSNR.use
-    remark: null
-  - action: copy_to
-    fixed: null
-    name: Organization.identifier:Betriebsstaettennummer.type
-    other: Organization.identifier:BSNR.type
-    remark: null
-  - action: copy_to
-    fixed: null
-    name: Organization.identifier:Betriebsstaettennummer.type.id
-    other: Organization.identifier:BSNR.type.id
-    remark: null
-  - action: copy_to
-    fixed: null
-    name: Organization.identifier:Betriebsstaettennummer.type.extension
-    other: Organization.identifier:BSNR.type.extension
-    remark: null
-  - action: copy_to
-    fixed: null
-    name: Organization.identifier:Betriebsstaettennummer.type.coding
-    other: Organization.identifier:BSNR.type.coding
-    remark: null
-  - action: copy_to
-    fixed: null
-    name: Organization.identifier:Betriebsstaettennummer.type.coding.id
-    other: Organization.identifier:BSNR.type.coding.id
-    remark: null
-  - action: copy_to
-    fixed: null
-    name: Organization.identifier:Betriebsstaettennummer.type.coding.extension
-    other: Organization.identifier:BSNR.type.coding.extension
-    remark: null
-  - action: copy_to
-    fixed: null
-    name: Organization.identifier:Betriebsstaettennummer.type.coding.system
-    other: Organization.identifier:BSNR.type.coding.system
-    remark: null
-  - action: copy_to
-    fixed: null
-    name: Organization.identifier:Betriebsstaettennummer.type.coding.code
-    other: Organization.identifier:BSNR.type.coding.code
-    remark: null
-  - action: empty
-    fixed: null
-    name: Organization.identifier:Betriebsstaettennummer.type.coding.display
-    other: null
-    remark: null
-  - action: empty
-    fixed: null
-    name: Organization.identifier:Betriebsstaettennummer.assigner
-    other: null
-    remark: null
-  - action: copy_to
-    fixed: null
-    name: Organization.identifier:Betriebsstaettennummer.system
-    other: Organization.identifier:BSNR.system
-    remark: null
-  - action: copy_to
-    fixed: null
-    name: Organization.identifier:Betriebsstaettennummer.value
-    other: Organization.identifier:BSNR.value
-    remark: null
-  - action: empty
-    fixed: null
-    name: Organization.identifier:VKNR
-    other: null
-    remark: null
-  - action: copy_to
-    fixed: null
-    name: Organization.identifier:KZV-Abrechnungsnummer
-    other: Organization.identifier:KZVA
-    remark: null
-  - action: copy_to
-    fixed: null
-    name: Organization.identifier:KZV-Abrechnungsnummer.id
-    other: Organization.identifier:KZVA.id
-    remark: null
-  - action: copy_to
-    fixed: null
-    name: Organization.identifier:KZV-Abrechnungsnummer.extension
-    other: Organization.identifier:KZVA.extension
-    remark: null
-  - action: copy_to
-    fixed: null
-    name: Organization.identifier:KZV-Abrechnungsnummer.use
-    other: Organization.identifier:KZVA.use
-    remark: null
-  - action: copy_to
-    fixed: null
-    name: Organization.identifier:KZV-Abrechnungsnummer.type
-    other: Organization.identifier:KZVA.type
-    remark: null
-  - action: copy_to
-    fixed: null
-    name: Organization.identifier:KZV-Abrechnungsnummer.type.id
-    other: Organization.identifier:KZVA.type.id
-    remark: null
-  - action: copy_to
-    fixed: null
-    name: Organization.identifier:KZV-Abrechnungsnummer.type.extension
-    other: Organization.identifier:KZVA.type.extension
-    remark: null
-  - action: copy_to
-    fixed: null
-    name: Organization.identifier:KZV-Abrechnungsnummer.type.coding
-    other: Organization.identifier:KZVA.type.coding
-    remark: null
-  - action: copy_to
-    fixed: null
-    name: Organization.identifier:KZV-Abrechnungsnummer.type.coding.id
-    other: Organization.identifier:KZVA.type.coding.id
-    remark: null
-  - action: copy_to
-    fixed: null
-    name: Organization.identifier:KZV-Abrechnungsnummer.type.coding.extension
-    other: Organization.identifier:KZVA.type.coding.extension
-    remark: null
-  - action: copy_to
-    fixed: null
-    name: Organization.identifier:KZV-Abrechnungsnummer.type.coding.system
-    other: Organization.identifier:KZVA.type.coding.system
-    remark: null
-  - action: copy_to
-    fixed: null
-    name: Organization.identifier:KZV-Abrechnungsnummer.type.coding.code
-    other: Organization.identifier:KZVA.type.coding.code
-    remark: null
-  - action: empty
-    fixed: null
-    name: Organization.identifier:KZV-Abrechnungsnummer.type.coding.display
-    other: null
-    remark: null
-  - action: copy_to
-    fixed: null
-    name: Organization.identifier:KZV-Abrechnungsnummer.system
-    other: Organization.identifier:KZVA.system
-    remark: null
-  - action: copy_to
-    fixed: null
-    name: Organization.identifier:KZV-Abrechnungsnummer.value
-    other: Organization.identifier:KZVA.value
-    remark: null
-  - action: empty
-    fixed: null
-    name: Organization.identifier:KZV-Abrechnungsnummer.assigner
-    other: null
-    remark: null
-  - action: copy_to
-    fixed: null
-    name: Organization.identifier:Telematik-ID
-    other: Organization.identifier:TelematikID
-    remark: null
-  - action: copy_to
-    fixed: null
-    name: Organization.identifier:Telematik-ID.id
-    other: Organization.identifier:TelematikID.id
-    remark: null
-  - action: copy_to
-    fixed: null
-    name: Organization.identifier:Telematik-ID.extension
-    other: Organization.identifier:TelematikID.extension
-    remark: null
-  - action: copy_to
-    fixed: null
-    name: Organization.identifier:Telematik-ID.use
-    other: Organization.identifier:TelematikID.use
-    remark: null
-  - action: copy_to
-    fixed: null
-    name: Organization.identifier:Telematik-ID.type
-    other: Organization.identifier:TelematikID.type
-    remark: null
-  - action: copy_to
-    fixed: null
-    name: Organization.identifier:Telematik-ID.type.id
-    other: Organization.identifier:TelematikID.type.id
-    remark: null
-  - action: copy_to
-    fixed: null
-    name: Organization.identifier:Telematik-ID.type.extension
-    other: Organization.identifier:TelematikID.type.extension
-    remark: null
-  - action: copy_to
-    fixed: null
-    name: Organization.identifier:Telematik-ID.type.coding
-    other: Organization.identifier:TelematikID.type.coding
-    remark: null
-  - action: copy_to
-    fixed: null
-    name: Organization.identifier:Telematik-ID.type.coding.id
-    other: Organization.identifier:TelematikID.type.coding.id
-    remark: null
-  - action: copy_to
-    fixed: null
-    name: Organization.identifier:Telematik-ID.type.coding.extension
-    other: Organization.identifier:TelematikID.type.coding.extension
-    remark: null
-  - action: copy_to
-    fixed: null
-    name: Organization.identifier:Telematik-ID.type.coding.system
-    other: Organization.identifier:TelematikID.type.coding.system
-    remark: null
-  - action: copy_to
-    fixed: null
-    name: Organization.identifier:Telematik-ID.type.coding.code
-    other: Organization.identifier:TelematikID.type.coding.code
-    remark: null
-  - action: copy_to
-    fixed: null
-    name: Organization.identifier:Telematik-ID.system
-    other: Organization.identifier:TelematikID.system
-    remark: null
-  - action: copy_to
-    fixed: null
-    name: Organization.identifier:Telematik-ID.value
-    other: Organization.identifier:TelematikID.value
-    remark: null
-  - action: empty
-    fixed: null
-    name: Organization.identifier:Standortnummer
-    other: null
-    remark: null
-  - action: extension
-    fixed: null
-    name: Organization.telecom:telefon
-    other: Organization.telecom
-    remark: null
-  id: 0c2a1b59-6c5f-4e9b-9f22-1a3d4b5c6e72
-- fields:
-  - action: not_use
-    fixed: null
-    name: Medication.meta.profile
-    other: null
-    remark: null
-  - action: empty
-    fixed: null
-    name: Medication.meta.profile:workflowProfile
-    other: null
-    remark: null
-  - action: use
-    fixed: null
-    name: Medication.id
-    other: null
-    remark: null
-  - action: use_recursive
-    fixed: null
-    name: Medication.meta
-    other: null
-    remark: null
-  - action: use
-    fixed: null
-    name: Medication.implicitRules
-    other: null
-    remark: null
-  - action: use
-    fixed: null
-    name: Medication.language
-    other: null
-    remark: null
-  - action: use
-    fixed: null
-    name: Medication.text
-    other: null
-    remark: null
-  - action: use
-    fixed: null
-    name: Medication.contained
-    other: null
-    remark: null
-  - action: use_recursive
-    fixed: null
-    name: Medication.extension
-    other: null
-    remark: null
-  - action: use
-    fixed: null
-    name: Medication.modifierExtension
-    other: null
-    remark: null
-  - action: use_recursive
-    fixed: null
-    name: Medication.identifier
-    other: null
-    remark: null
-  - action: use_recursive
-    fixed: null
-    name: Medication.code
-    other: null
-    remark: null
-  - action: use
-    fixed: null
-    name: Medication.status
-    other: null
-    remark: null
-  - action: use_recursive
-    fixed: null
-    name: Medication.manufacturer
-    other: null
-    remark: null
-  - action: use_recursive
-    fixed: null
-    name: Medication.form
-    other: null
-    remark: null
-  - action: use_recursive
-    fixed: null
-    name: Medication.amount
-    other: null
-    remark: null
-  - action: use
-    fixed: null
-    name: Medication.ingredient
-    other: null
-    remark: null
-  - action: use_recursive
-    fixed: null
-    name: Medication.batch
-    other: null
-    remark: null
-  - action: use
-    fixed: null
-    name: Medication.ingredient.id
-    other: null
-    remark: null
-  - action: use_recursive
-    fixed: null
-    name: Medication.ingredient.extension
-    other: null
-    remark: null
-  - action: use
-    fixed: null
-    name: Medication.ingredient.modifierExtension
-    other: null
-    remark: null
-  - action: use
-    fixed: null
-    name: Medication.ingredient.item[x]
-    other: null
-    remark: null
-  - action: use_recursive
-    fixed: null
-    name: Medication.ingredient.item[x]:itemCodeableConcept
-    other: null
-    remark: null
-  - action: use
-    fixed: null
-    name: Medication.ingredient.item[x]:itemReference
-    other: null
-    remark: null
-  - action: use
-    fixed: null
-    name: Medication.ingredient.isActive
-    other: null
-    remark: null
-  - action: use_recursive
-    fixed: null
-    name: Medication.ingredient.strength
-    other: null
-    remark: null
-  id: 1d770fac-529d-4579-8ee4-f1fa3fa6f4ed
-- fields:
-  - action: use
-    fixed: null
-    name: MedicationDispense.id
-=======
-    inherited_from: null
-    name: Organization.name
-    other: null
-    remark: organizationName → aus dem ACCESS_TOKEN der Anfrage
-  - action: manual
-    auto_generated: false
-    fixed: null
-    inherited_from: null
-    name: Organization.type:profession
-    other: null
-    remark: professionOID → aus dem ACCESS_TOKEN der Anfrage
-  - action: fixed
-    auto_generated: false
-    fixed: https://gematik.de/fhir/directory/CodeSystem/Origin
-    inherited_from: null
-    name: Organization.meta.tag:Origin.system
-    other: null
-    remark: null
-  - action: fixed
-    auto_generated: false
-    fixed: ldap
-    inherited_from: null
-    name: Organization.meta.tag:Origin.code
->>>>>>> c19f5554
-    other: null
-    remark: null
-  - action: empty
-    auto_generated: false
-    fixed: null
-<<<<<<< HEAD
-    name: MedicationDispense.meta.profile:workflowProfile
-    other: null
-    remark: null
-  - action: copy_to
-    fixed: null
-    name: MedicationDispense.identifier:prescriptionID
-    other: MedicationDispense.identifier
-    remark: null
-  - action: not_use
-    fixed: null
-    name: MedicationDispense.performer.actor
-=======
-    inherited_from: null
-    name: Organization.address:Strassenanschrift.line.extension:Postfach
->>>>>>> c19f5554
-    other: null
-    remark: null
-  - action: empty
-    auto_generated: false
-    fixed: null
-<<<<<<< HEAD
-    name: MedicationDispense.performer.actor.id
-=======
-    inherited_from: null
-    name: Organization.extension:ergaenzende_Angaben
->>>>>>> c19f5554
-    other: null
-    remark: null
-  - action: empty
-    auto_generated: false
-    fixed: null
-<<<<<<< HEAD
-    name: MedicationDispense.performer.actor.extension
-=======
-    inherited_from: null
-    name: Organization.address:Strassenanschrift.line.extension:Hausnummer.extension
->>>>>>> c19f5554
-    other: null
-    remark: null
-  - action: empty
-    auto_generated: false
-    fixed: null
-<<<<<<< HEAD
-    name: MedicationDispense.performer.actor.reference
-    other: null
-    remark: null
-  - action: empty
-    fixed: null
-    name: MedicationDispense.performer.actor.type
-    other: null
-    remark: null
-  - action: empty
-    fixed: null
-    name: MedicationDispense.performer.actor.identifier
-    other: null
-    remark: null
-  - action: empty
-    fixed: null
-    name: MedicationDispense.performer.actor.display
-    other: null
-    remark: null
-  - action: use
-    fixed: null
-    name: MedicationDispense.medication[x]
-    other: null
-    remark: null
-  - action: use_recursive
-    fixed: null
-    name: MedicationDispense.meta
-    other: null
-    remark: null
-  - action: use
-    fixed: null
-    name: MedicationDispense.implicitRules
-    other: null
-    remark: null
-  - action: use
-    fixed: null
-    name: MedicationDispense.language
-    other: null
-    remark: null
-  - action: use
-    fixed: null
-    name: MedicationDispense.text
-    other: null
-    remark: null
-  - action: use
-    fixed: null
-    name: MedicationDispense.contained
-    other: null
-    remark: null
-  - action: use_recursive
-    fixed: null
-    name: MedicationDispense.extension
-    other: null
-    remark: null
-  - action: use
-    fixed: null
-    name: MedicationDispense.modifierExtension
-    other: null
-    remark: null
-  - action: not_use
-    fixed: null
-    name: MedicationDispense.identifier:RxOriginatorProcessIdentifier
-    other: null
-    remark: null
-  - action: use
-    fixed: null
-    name: MedicationDispense.partOf
-    other: null
-    remark: null
-  - action: use
-    fixed: null
-    name: MedicationDispense.status
-    other: null
-    remark: null
-  - action: use
-    fixed: null
-    name: MedicationDispense.statusReason[x]
-    other: null
-    remark: null
-  - action: use
-    fixed: null
-    name: MedicationDispense.category
-    other: null
-    remark: null
-  - action: use_recursive
-    fixed: null
-    name: MedicationDispense.subject
-    other: null
-    remark: null
-  - action: use
-    fixed: null
-    name: MedicationDispense.context
-    other: null
-    remark: null
-  - action: use
-    fixed: null
-    name: MedicationDispense.supportingInformation
-    other: null
-    remark: null
-  - action: use_recursive
-    fixed: null
-    name: MedicationDispense.performer
-    other: null
-    remark: null
-  - action: use
-    fixed: null
-    name: MedicationDispense.location
-    other: null
-    remark: null
-  - action: use_recursive
-    fixed: null
-    name: MedicationDispense.authorizingPrescription
-    other: null
-    remark: null
-  - action: use
-    fixed: null
-    name: MedicationDispense.type
-    other: null
-    remark: null
-  - action: use
-    fixed: null
-    name: MedicationDispense.quantity
-    other: null
-    remark: null
-  - action: use
-    fixed: null
-    name: MedicationDispense.daysSupply
-    other: null
-    remark: null
-  - action: use
-    fixed: null
-    name: MedicationDispense.whenPrepared
-    other: null
-    remark: null
-  - action: use
-    fixed: null
-    name: MedicationDispense.whenHandedOver
-    other: null
-    remark: null
-  - action: use
-    fixed: null
-    name: MedicationDispense.destination
-    other: null
-    remark: null
-  - action: use
-    fixed: null
-    name: MedicationDispense.receiver
-    other: null
-    remark: null
-  - action: use
-    fixed: null
-    name: MedicationDispense.note
-    other: null
-    remark: null
-  - action: use_recursive
-    fixed: null
-    name: MedicationDispense.dosageInstruction
-    other: null
-    remark: null
-  - action: use_recursive
-    fixed: null
-    name: MedicationDispense.substitution
-    other: null
-    remark: null
-  - action: use
-    fixed: null
-    name: MedicationDispense.detectedIssue
-    other: null
-    remark: null
-  - action: use
-    fixed: null
-    name: MedicationDispense.eventHistory
-    other: null
-    remark: null
-  id: 7d370a3d-3366-436d-8121-6d0fd50ec0f0
-=======
+    auto_generated: false
+    fixed: null
     inherited_from: null
     name: Organization.address:Strassenanschrift.extension
     other: null
@@ -1068,7 +192,345 @@
     other: Organization.telecom.value
     remark: null
   id: 0c2a1b59-6c5f-4e9b-9f22-1a3d4b5c6e72
->>>>>>> c19f5554
+- fields:
+  - action: not_use
+    fixed: null
+    name: Medication.meta.profile
+    other: null
+    remark: null
+  - action: empty
+    fixed: null
+    name: Medication.meta.profile:workflowProfile
+    other: null
+    remark: null
+  - action: use
+    fixed: null
+    name: Medication.id
+    other: null
+    remark: null
+  - action: use_recursive
+    fixed: null
+    name: Medication.meta
+    other: null
+    remark: null
+  - action: use
+    fixed: null
+    name: Medication.implicitRules
+    other: null
+    remark: null
+  - action: use
+    fixed: null
+    name: Medication.language
+    other: null
+    remark: null
+  - action: use
+    fixed: null
+    name: Medication.text
+    other: null
+    remark: null
+  - action: use
+    fixed: null
+    name: Medication.contained
+    other: null
+    remark: null
+  - action: use_recursive
+    fixed: null
+    name: Medication.extension
+    other: null
+    remark: null
+  - action: use
+    fixed: null
+    name: Medication.modifierExtension
+    other: null
+    remark: null
+  - action: use_recursive
+    fixed: null
+    name: Medication.identifier
+    other: null
+    remark: null
+  - action: use_recursive
+    fixed: null
+    name: Medication.code
+    other: null
+    remark: null
+  - action: use
+    fixed: null
+    name: Medication.status
+    other: null
+    remark: null
+  - action: use_recursive
+    fixed: null
+    name: Medication.manufacturer
+    other: null
+    remark: null
+  - action: use_recursive
+    fixed: null
+    name: Medication.form
+    other: null
+    remark: null
+  - action: use_recursive
+    fixed: null
+    name: Medication.amount
+    other: null
+    remark: null
+  - action: use
+    fixed: null
+    name: Medication.ingredient
+    other: null
+    remark: null
+  - action: use_recursive
+    fixed: null
+    name: Medication.batch
+    other: null
+    remark: null
+  - action: use
+    fixed: null
+    name: Medication.ingredient.id
+    other: null
+    remark: null
+  - action: use_recursive
+    fixed: null
+    name: Medication.ingredient.extension
+    other: null
+    remark: null
+  - action: use
+    fixed: null
+    name: Medication.ingredient.modifierExtension
+    other: null
+    remark: null
+  - action: use
+    fixed: null
+    name: Medication.ingredient.item[x]
+    other: null
+    remark: null
+  - action: use_recursive
+    fixed: null
+    name: Medication.ingredient.item[x]:itemCodeableConcept
+    other: null
+    remark: null
+  - action: use
+    fixed: null
+    name: Medication.ingredient.item[x]:itemReference
+    other: null
+    remark: null
+  - action: use
+    fixed: null
+    name: Medication.ingredient.isActive
+    other: null
+    remark: null
+  - action: use_recursive
+    fixed: null
+    name: Medication.ingredient.strength
+    other: null
+    remark: null
+  id: 1d770fac-529d-4579-8ee4-f1fa3fa6f4ed
+- fields:
+  - action: use
+    fixed: null
+    name: MedicationDispense.id
+    other: null
+    remark: null
+  - action: empty
+    fixed: null
+    name: MedicationDispense.meta.profile:workflowProfile
+    other: null
+    remark: null
+  - action: copy_to
+    fixed: null
+    name: MedicationDispense.identifier:prescriptionID
+    other: MedicationDispense.identifier
+    remark: null
+  - action: not_use
+    fixed: null
+    name: MedicationDispense.performer.actor
+    other: null
+    remark: null
+  - action: empty
+    fixed: null
+    name: MedicationDispense.performer.actor.id
+    other: null
+    remark: null
+  - action: empty
+    fixed: null
+    name: MedicationDispense.performer.actor.extension
+    other: null
+    remark: null
+  - action: empty
+    fixed: null
+    name: MedicationDispense.performer.actor.reference
+    other: null
+    remark: null
+  - action: empty
+    fixed: null
+    name: MedicationDispense.performer.actor.type
+    other: null
+    remark: null
+  - action: empty
+    fixed: null
+    name: MedicationDispense.performer.actor.identifier
+    other: null
+    remark: null
+  - action: empty
+    fixed: null
+    name: MedicationDispense.performer.actor.display
+    other: null
+    remark: null
+  - action: use
+    fixed: null
+    name: MedicationDispense.medication[x]
+    other: null
+    remark: null
+  - action: use_recursive
+    fixed: null
+    name: MedicationDispense.meta
+    other: null
+    remark: null
+  - action: use
+    fixed: null
+    name: MedicationDispense.implicitRules
+    other: null
+    remark: null
+  - action: use
+    fixed: null
+    name: MedicationDispense.language
+    other: null
+    remark: null
+  - action: use
+    fixed: null
+    name: MedicationDispense.text
+    other: null
+    remark: null
+  - action: use
+    fixed: null
+    name: MedicationDispense.contained
+    other: null
+    remark: null
+  - action: use_recursive
+    fixed: null
+    name: MedicationDispense.extension
+    other: null
+    remark: null
+  - action: use
+    fixed: null
+    name: MedicationDispense.modifierExtension
+    other: null
+    remark: null
+  - action: not_use
+    fixed: null
+    name: MedicationDispense.identifier:RxOriginatorProcessIdentifier
+    other: null
+    remark: null
+  - action: use
+    fixed: null
+    name: MedicationDispense.partOf
+    other: null
+    remark: null
+  - action: use
+    fixed: null
+    name: MedicationDispense.status
+    other: null
+    remark: null
+  - action: use
+    fixed: null
+    name: MedicationDispense.statusReason[x]
+    other: null
+    remark: null
+  - action: use
+    fixed: null
+    name: MedicationDispense.category
+    other: null
+    remark: null
+  - action: use_recursive
+    fixed: null
+    name: MedicationDispense.subject
+    other: null
+    remark: null
+  - action: use
+    fixed: null
+    name: MedicationDispense.context
+    other: null
+    remark: null
+  - action: use
+    fixed: null
+    name: MedicationDispense.supportingInformation
+    other: null
+    remark: null
+  - action: use_recursive
+    fixed: null
+    name: MedicationDispense.performer
+    other: null
+    remark: null
+  - action: use
+    fixed: null
+    name: MedicationDispense.location
+    other: null
+    remark: null
+  - action: use_recursive
+    fixed: null
+    name: MedicationDispense.authorizingPrescription
+    other: null
+    remark: null
+  - action: use
+    fixed: null
+    name: MedicationDispense.type
+    other: null
+    remark: null
+  - action: use
+    fixed: null
+    name: MedicationDispense.quantity
+    other: null
+    remark: null
+  - action: use
+    fixed: null
+    name: MedicationDispense.daysSupply
+    other: null
+    remark: null
+  - action: use
+    fixed: null
+    name: MedicationDispense.whenPrepared
+    other: null
+    remark: null
+  - action: use
+    fixed: null
+    name: MedicationDispense.whenHandedOver
+    other: null
+    remark: null
+  - action: use
+    fixed: null
+    name: MedicationDispense.destination
+    other: null
+    remark: null
+  - action: use
+    fixed: null
+    name: MedicationDispense.receiver
+    other: null
+    remark: null
+  - action: use
+    fixed: null
+    name: MedicationDispense.note
+    other: null
+    remark: null
+  - action: use_recursive
+    fixed: null
+    name: MedicationDispense.dosageInstruction
+    other: null
+    remark: null
+  - action: use_recursive
+    fixed: null
+    name: MedicationDispense.substitution
+    other: null
+    remark: null
+  - action: use
+    fixed: null
+    name: MedicationDispense.detectedIssue
+    other: null
+    remark: null
+  - action: use
+    fixed: null
+    name: MedicationDispense.eventHistory
+    other: null
+    remark: null
+  id: 7d370a3d-3366-436d-8121-6d0fd50ec0f0
 mapping_entries:
 - fields:
   - action: use
