<<<<<<< HEAD
import io
import json
import os
=======
>>>>>>> 1fff786a
import logging
import os
from contextlib import asynccontextmanager
from pathlib import Path
from zipfile import ZipFile, ZIP_DEFLATED

import uvicorn
import yaml
from fastapi import FastAPI, Response, UploadFile
<<<<<<< HEAD
from fastapi.responses import FileResponse
=======
>>>>>>> 1fff786a
from fastapi.middleware.cors import CORSMiddleware
from fastapi.responses import FileResponse, PlainTextResponse

# Configure logging at module level so it works with uvicorn --reload
logging.basicConfig(
    level=logging.DEBUG,
    format='%(levelname)s:%(name)s: %(message)s'
)

from .errors import (
    ComparisonNotFound,
    FieldNotFound,
    InvalidFileFormat,
    MappingActionNotAllowed,
    MappingNotFound,
    MappingTargetMissing,
    MappingTargetNotFound,
    MappingValueMissing,
    NotAllowed,
    PackageAlreadyExists,
    PackageCorrupted,
    PackageNoSnapshots,
    PackageNotFound,
    ProjectAlreadyExists,
    ProjectNotFound,
)
from .handler.comparison import ComparisonHandler
from .handler.mapping import MappingHandler
from .handler.package import PackageHandler
from .handler.project import ProjectsHandler
from .model.action import ActionOutput as ActionOutputModel
from .model.comparison import ComparisonCreate as ComparisonCreateModel
from .model.comparison import ComparisonDetail as ComparisonDetailModel
from .model.comparison import ComparisonList as ComparisonListModel
from .model.comparison import ComparisonOverview as ComparisonOverviewModel
from .model.error import Error as ErrorModel
from .model.get_mappings_output import GetMappingsOutput
from .model.init_project_input import InitProjectInput
from .model.mapping import MappingBase as MappingBaseModel
from .model.mapping import MappingCreate as MappingCreateModel
from .model.mapping import MappingDetails as MappingDetailsModel
from .model.mapping import MappingUpdate as MappingUpdateModel
from .model.mapping import MappingField as MappingFieldModel
from .model.mapping import MappingFieldMinimal as MappingFieldMinimalModel
from .model.mapping import MappingFieldsOutput as MappingFieldsOutputModel
from .model.mapping_input import MappingInput
from .model.mapping_action_models import EvaluationResult, MappingStatus
from .model.mapping_evaluation_model import (
  MappingEvaluationModel,
  MappingEvaluationSummaryModel,
)
from .model.package import Package as PackageModel
from .model.package import PackageInput as PackageInputModel
from .model.package import PackageList as PackageListModel
from .model.profile import ProfileList as ProfileListModel
from .model.project import Project as ProjectModel
from .model.project import ProjectInput as ProjectInputModel
from .model.project import ProjectList as ProjectListModel
from .manual_entries_migration import migrate_manual_entries
from .manual_entries_id_mapping import rewrite_manual_entries_ids_by_fhir_context
from .manual_entries import ManualEntries
from .fshMappingGenerator.fsh_mapping_main import (
  build_structuremap_package,
  default_package_root,
)

origins = ["http://localhost:4200", "http://127.0.0.1:4200"]
project_handler: ProjectsHandler
package_handler: PackageHandler
comparison_handler: ComparisonHandler
mapping_handler: MappingHandler
cur_proj: str


def _alias_from_profile(profile, fallback: str) -> str:
  text = getattr(profile, "name", None)
  if not text:
    text = getattr(profile, "id", None) or getattr(profile, "url", None) or ""
  cleaned = "".join(ch for ch in text if ch.isalnum())
  return cleaned or fallback


def _build_status_summary(evaluations: dict[str, EvaluationResult]) -> dict[str, int]:
    """
    Calculate status summary matching frontend logic.
    
    This mirrors the logic in SummaryHelper.calculateStatusSummary() and
    StatusHelper.getFieldStatus() from the frontend.
    """
    summary = {
        "total": len(evaluations),
        "incompatible": 0,
        "warning": 0,
        "solved": 0,
        "compatible": 0,
    }

    for result in evaluations.values():
        # Use mapping_status directly (which is computed by the evaluation engine)
        status = result.mapping_status
        
        if status == MappingStatus.INCOMPATIBLE:
            summary["incompatible"] += 1
        elif status == MappingStatus.WARNING:
            summary["warning"] += 1
        elif status == MappingStatus.SOLVED:
            summary["solved"] += 1
        elif status == MappingStatus.COMPATIBLE:
            summary["compatible"] += 1

    return summary


@asynccontextmanager
async def lifespan(app: FastAPI):
    global project_handler
    global package_handler
    global comparison_handler
    global mapping_handler

    # Set up
    project_handler = ProjectsHandler(
        Path(os.environ["STRUCTURE_COMPARER_PROJECTS_DIR"])
    )
    project_handler.load()

    package_handler = PackageHandler(project_handler)
    comparison_handler = ComparisonHandler(project_handler)
    mapping_handler = MappingHandler(project_handler)

    # Let the app do its job
    yield

    # Tear down
    pass

app = FastAPI(title="Structure Comparer", lifespan=lifespan)
app.add_middleware(
    CORSMiddleware,
    allow_origins=origins,
    allow_credentials=True,
    allow_methods=["*"],
    allow_headers=["*"],
)


@app.get("/")
async def ping():
    return "pong"


@app.get("/projects", tags=["Projects"], deprecated=True)
async def get_projects_old():
    global project_handler
    return project_handler.keys


@app.get(
    "/project",
    tags=["Projects"],
    response_model_exclude_unset=True,
    response_model_exclude_none=True,
)
async def get_project_list() -> ProjectListModel:
    global project_handler
    return project_handler.get_list()


@app.get(
    "/project/{project_key}",
    tags=["Projects"],
    response_model_exclude_unset=True,
    response_model_exclude_none=True,
)
async def get_project(
    project_key: str, response: Response
) -> ProjectModel | ErrorModel:
    global project_handler

    try:
        proj = project_handler.get(project_key)
        return proj

    except ProjectNotFound as e:
        response.status_code = 404
        return ErrorModel.from_except(e)


@app.post(
    "/init_project",
    tags=["Projects"],
    status_code=200,
    responses={400: {"error": {}}, 404: {"error": {}}},
    deprecated=True,
)
async def post_init_project(data: InitProjectInput, response: Response):
    global cur_proj

    if not data.project_name:
        response.status_code = 400
        return {"error": "Project name is required"}

    if data.project_name not in project_handler.keys:
        response.status_code = 404
        return {"error": "Project does not exist"}

    # Set current project name
    cur_proj = data.project_name

    return {"message": "Project initialized successfully"}


@app.post(
    "/create_project",
    tags=["Projects"],
    status_code=201,
    responses={400: {}, 409: {}},
    deprecated=True,
)
async def create_project_old(project_name: str, response: Response):

    if not project_name:
        response.status_code = 400
        return {"error": "Project name is required"}

    try:
        project_handler.update_or_create(project_name)

    except ProjectAlreadyExists as e:
        response.status_code = 409
        return {"error": str(e)}

    return {"message": "Project created successfully"}


@app.post(
    "/project/{project_key}",
    tags=["Projects"],
    response_model_exclude_unset=True,
    response_model_exclude_none=True,
    status_code=201,
)
async def update_or_create_project(
    project_key: str, project: ProjectInputModel
) -> ProjectModel:
    global project_handler
    return project_handler.update_or_create(project_key, project)


@app.delete(
    "/project/{project_key}",
    tags=["Projects"],
    status_code=204,
    responses={404: {"model": ErrorModel}},
)
async def delete_project(project_key: str, response: Response) -> None:
    """Delete a project and all its data"""
    global project_handler
    try:
        project_handler.delete(project_key)
    except ProjectNotFound as e:
        response.status_code = 404
        return ErrorModel.from_except(e)


@app.get(
    "/project/{project_key}/package",
    tags=["Packages"],
    response_model_exclude_unset=True,
    response_model_exclude_none=True,
    responses={404: {"error": {}}},
)
async def get_package_list(
    project_key: str, response: Response
) -> PackageListModel | ErrorModel:
    """
    Returns a list of the packages in the project
    """
    global package_handler
    try:
        pkg = package_handler.get_list(project_key)

    except ProjectNotFound as e:
        response.status_code = 404
        return ErrorModel.from_except(e)

    return pkg


@app.post(
    "/project/{project_key}/package",
    tags=["Packages"],
    response_model_exclude_unset=True,
    response_model_exclude_none=True,
    responses={404: {"error": {}}, 409: {"error": {}}, 422: {"error": {}}},
)
async def post_package(
    project_key: str, file: UploadFile, response: Response
) -> PackageModel | ErrorModel:
    """
    Add a new package from the uploaded file

    The uploaded file needs to be valid FHIR package tarball and the profiles
    need to include snapshots.
    """
    global package_handler

    try:
        pkg = package_handler.new_from_file_upload(project_key, file)

    except ProjectNotFound as e:
        response.status_code = 404
        return ErrorModel.from_except(e)

    except (InvalidFileFormat, PackageCorrupted, PackageNoSnapshots) as e:
        response.status_code = 422
        return ErrorModel.from_except(e)

    except PackageAlreadyExists as e:
        response.status_code = 409
        return ErrorModel.from_except(e)

    return pkg


@app.post(
    "/project/{project_key}/package/{package_id}",
    tags=["Packages"],
    response_model_exclude_unset=True,
    response_model_exclude_none=True,
    responses={400: {"error": {}}, 404: {"error": {}}},
)
async def update_package(
    project_key: str,
    package_id: str,
    package_input: PackageInputModel,
    response: Response,
) -> PackageModel | ErrorModel:
    """
    Update the information of a package
    """
    global package_handler
    try:
        pkg = package_handler.update(project_key, package_id, package_input)

    except (ProjectNotFound, PackageNotFound) as e:
        response.status_code = 404
        return ErrorModel.from_except(e)

    except NotAllowed as e:
        response.status_code = 400
        return ErrorModel.from_except(e)

    return pkg


@app.get(
    "/project/{project_key}/profile",
    tags=["Profiles"],
    response_model_exclude_unset=True,
    response_model_exclude_none=True,
    responses={404: {"error": {}}},
)
async def get_profile_list(
    project_key: str, response: Response
) -> ProfileListModel | ErrorModel:
    """
    Returns a list of all profiles in this project
    """
    global package_handler
    try:
        proj = package_handler.get_profiles(project_key)

    except ProjectNotFound as e:
        response.status_code = 404
        return ErrorModel.from_except(e)

    return proj


@app.get(
    "/project/{project_key}/comparison",
    tags=["Comparison"],
    response_model_exclude_unset=True,
    response_model_exclude_none=True,
    responses={404: {"error": {}}},
)
async def get_comparison_list(
    project_key: str, response: Response
) -> ComparisonListModel | ErrorModel:
    """
    Returns a list of all comparisons in this project
    """
    global comparison_handler
    try:
        comps = comparison_handler.get_list(project_key)

    except ProjectNotFound as e:
        response.status_code = 404
        return ErrorModel.from_except(e)

    return comps


@app.post(
    "/project/{project_key}/comparison",
    tags=["Comparison"],
    response_model_exclude_unset=True,
    response_model_exclude_none=True,
    responses={400: {"error": {}}, 404: {"error": {}}},
)
async def create_comparison(
    project_key: str, input: ComparisonCreateModel, response: Response
) -> ComparisonOverviewModel | ErrorModel:
    """
    Creates a new comparison
    """
    global comparison_handler
    try:
        c = comparison_handler.create(project_key, input)

    except ProjectNotFound as e:
        response.status_code = 404
        return ErrorModel.from_except(e)

    return c


@app.get(
    "/project/{project_key}/comparison/{comparison_id}",
    tags=["Comparison"],
    response_model_exclude_unset=True,
    response_model_exclude_none=True,
    responses={404: {"error": {}}},
)
async def get_comparison(
    project_key: str, comparison_id: str, response: Response
) -> ComparisonDetailModel | ErrorModel:
    """
    Get a comparison
    """
    global comparison_handler
    try:
        comp = comparison_handler.get(project_key, comparison_id)

    except (ProjectNotFound, ComparisonNotFound) as e:
        response.status_code = 404
        return ErrorModel.from_except(e)

    return comp


@app.delete(
    "/project/{project_key}/comparison/{comparison_id}",
    tags=["Comparison"],
    response_model_exclude_unset=True,
    response_model_exclude_none=True,
    responses={404: {"error": {}}},
)
async def delete_comparison(project_key: str, comparison_id: str, response: Response):
    """
    Delete an existing comparison
    """
    global comparison_handler
    try:
        comparison_handler.delete(project_key, comparison_id)

    except (ProjectNotFound, ComparisonNotFound) as e:
        response.status_code = 404
        return ErrorModel.from_except(e)


@app.get(
    "/action",
    tags=["Action"],
    response_model_exclude_unset=True,
    response_model_exclude_none=True,
)
async def get_action_options() -> ActionOutputModel:
    """
    Get all classifications
    ---
    produces:
      - application/json
    responses:
      200:
        description: Classifications
        schema:
          required:
            - classifications
          properties:
            classifications:
              type: array
              items:
                type: object
                properties:
                  value:
                    type: string
                  remark:
                    type: string
                  instruction:
                    type: string
    """
    global project_handler
    return project_handler.get_action_options()


@app.get("/mappings", tags=["Mappings"], responses={412: {}}, deprecated=True)
async def get_mappings_old(response: Response) -> GetMappingsOutput | ErrorModel:
    """
    Get the available mappings
    Returns a list with all mappings, including the name and the url to access it.
    ---
    produces:
      - application/json
    async definitions:
      - schema:
          id: OverviewMapping
          type: object
          required:
            - id
            - name
            - url
            - version
            - last_updated
            - status
            - sources
            - target
          properties:
            id:
              type: string
            name:
              type: string
            url:
              type: string
            version:
              type: string
            last_updated:
              type: string
            status:
              type: string
            sources:
              type: array
              items:
                type: object
                properties:
                  name:
                    type: string
                  profile_key:
                    type: string
                  simplifier_url:
                    type: string
                  version:
                    type: string
            target:
              type: object
              properties:
                name:
                  type: string
                profile_key:
                  type: string
                simplifier_url:
                  type: string
                version:
                  type: string
    responses:
      200:
        description: Available mappings
        schema:
          required:
            - mappings
          properties:
            mappings:
              type: array
              items:
                $ref: "#/async definitions/OverviewMapping"
    """
    global cur_proj, mapping_handler
    if cur_proj is None:
        response.status_code = 412
        return {"error": "Project needs to be initialized before accessing"}

    try:
        mappings = mapping_handler.get_list(cur_proj)
        return GetMappingsOutput(mappings=mappings)

    except ProjectNotFound:
        response.status_code = 404
        return ErrorModel(error="Project not found")


@app.get(
    "/project/{project_key}/mapping",
    tags=["Mappings"],
    response_model_exclude_unset=True,
    response_model_exclude_none=True,
    responses={404: {}},
)
async def get_mappings(
    project_key: str, response: Response
) -> GetMappingsOutput | ErrorModel:
    """
    Get the available mappings
    Returns a list with all mappings, including the name and the url to access it.
    ---
    produces:
      - application/json
    async definitions:
      - schema:
          id: OverviewMapping
          type: object
          required:
            - id
            - name
            - url
            - version
            - last_updated
            - status
            - sources
            - target
          properties:
            id:
              type: string
            name:
              type: string
            url:
              type: string
            version:
              type: string
            last_updated:
              type: string
            status:
              type: string
            sources:
              type: array
              items:
                type: object
                properties:
                  name:
                    type: string
                  profile_key:
                    type: string
                  simplifier_url:
                    type: string
                  version:
                    type: string
            target:
              type: object
              properties:
                name:
                  type: string
                profile_key:
                  type: string
                simplifier_url:
                  type: string
                version:
                  type: string
    responses:
      200:
        description: Available mappings
        schema:
          required:
            - mappings
          properties:
            mappings:
              type: array
              items:
                $ref: "#/async definitions/OverviewMapping"
    """
    global mapping_handler
    try:
        mappings = mapping_handler.get_list(project_key)
        return GetMappingsOutput(mappings=mappings)

    except ProjectNotFound as e:
        response.status_code = 404
        return ErrorModel.from_except(e)


@app.get(
    "/mapping/{id}", tags=["Mappings"], responses={404: {}, 412: {}}, deprecated=True
)
async def get_mapping_old(id: str, response: Response) -> MappingBaseModel | ErrorModel:
    """
    Get a specific mapping
    Returns the mapping with the given id. This includes all details like classifications, presences in profiles, etc.
    ---
    produces:
      - application/json
    async definitions:
      - schema:
          id: MappingFieldProfile
          type: object
          required:
            - name
            - present
          properties:
            name:
              type: string
            present:
                type: boolean
      - schema:
          id: MappingField
          required:
            - id
            - name
            - classification
            - profiles
            - remark
          type: object
          properties:
            id:
              type: string
            name:
              type: string
            classification:
              type: string
            classifications_allowed:
              type: array
              items:
                string
            extension:
              type: string
            extra:
              type: string
            profiles:
              type: array
              items:
                $ref: "#/async definitions/MappingFieldProfile"
            remark:
              type: string
      - schema:
          id: Mapping
          type: object
          required:
            - id
            - name
            - source_profiles
            - target_profile
            - fields
          properties:
            fields:
              type: array
              items:
                $ref: "#/async definitions/MappingField"
            id:
              type: string
            name:
              type: string
            source_profiles:
              type: array
              items:
                type: string
            target_profile:
              type: string
    parameters:
      - in: path
        name: id
        type: string
        required: true
        description: The id of the mapping
    responses:
      200:
        description: The mapping with the given id
        schema:
          $ref: "#/async definitions/Mapping"
      404:
        description: Mapping not found
    """
    global cur_proj, mapping_handler
    if cur_proj is None:
        response.status_code = 412
        return {"error": "Project needs to be initialized before accessing"}

    try:
        return mapping_handler.get(cur_proj, id)

    except (ProjectNotFound, MappingNotFound) as e:
        response.status_code = 404
        return ErrorModel.from_except(e)


@app.get(
    "/project/{project_key}/mapping/{mapping_id}",
    tags=["Mappings"],
    response_model_exclude_unset=True,
    response_model_exclude_none=True,
    responses={404: {}},
)
async def get_mapping(
    project_key: str, mapping_id: str, response: Response
) -> MappingDetailsModel | ErrorModel:
    """
    Get the available mappings
    Returns a list with all mappings, including the name and the url to access it.
    ---
    produces:
      - application/json
    async definitions:
      - schema:
          id: OverviewMapping
          type: object
          required:
            - id
            - name
            - url
            - version
            - last_updated
            - status
            - sources
            - target
          properties:
            id:
              type: string
            name:
              type: string
            url:
              type: string
            version:
              type: string
            last_updated:
              type: string
            status:
              type: string
            sources:
              type: array
              items:
                type: object
                properties:
                  name:
                    type: string
                  profile_key:
                    type: string
                  simplifier_url:
                    type: string
                  version:
                    type: string
            target:
              type: object
              properties:
                name:
                  type: string
                profile_key:
                  type: string
                simplifier_url:
                  type: string
                version:
                  type: string
    responses:
      200:
        description: Available mappings
        schema:
          required:
            - mappings
          properties:
            mappings:
              type: array
              items:
                $ref: "#/async definitions/OverviewMapping"
    """
    global mapping_handler
    try:
        return mapping_handler.get(project_key, mapping_id)

    except (ProjectNotFound, MappingNotFound) as e:
        response.status_code = 404
        return ErrorModel.from_except(e)


@app.get(
    "/project/{project_key}/mapping/{mapping_id}/html",
    tags=["Mappings"],
    response_model_exclude_unset=True,
    response_model_exclude_none=True,
    responses={404: {}},
)
async def get_mapping_results(
    project_key: str,
    mapping_id: str,
    show_remarks: bool,
    show_warnings: bool,
    response: Response,
) -> FileResponse:  # MappingDetailsModel | ErrorModel:
    """
    Get a static HTML page with the mappings
    Returns a static HTML page with all mappings.
    ---
    produces:
      - text/html
    responses:
      200:
        description: A static HTML page with the mappings
        content:
          text/html:
            schema:
              type: string
              format: binary
        headers:
          Content-Disposition:
            description: The filename of the HTML file
            schema:
              type: string
              example: "mapping_results.html"
    """
    global mapping_handler
    try:
        return FileResponse(
            mapping_handler.get_html(
                project_key, mapping_id, show_remarks, show_warnings
            ),
            media_type="text/html",
        )

    except (ProjectNotFound, MappingNotFound) as e:
        response.status_code = 404
        return ErrorModel.from_except(e)


@app.get(
    "/project/{project_key}/mapping/{mapping_id}/structuremap",
    tags=["Mappings", "StructureMap Export"],
    responses={404: {"model": ErrorModel}},
)
async def download_structuremap(
    project_key: str,
    mapping_id: str,
    response: Response,
):
    """
    Download FHIR StructureMap for a mapping.
    
    Returns a file containing a StructureMap RuleSet
    generated from the mapping's actions.
    
    Args:
        project_key: The project identifier
        mapping_id: The mapping identifier
        
    Returns:
        StructureMap file as text/plain with Content-Disposition header for download
        
    Raises:
        404: Project or mapping not found
    """
    
    global mapping_handler
    try:
        # Get the mapping with actions
        mapping = mapping_handler._MappingHandler__get(project_key, mapping_id)
        
        # Get actions
        actions = mapping.get_action_info_map()

        primary_source = mapping.sources[0] if mapping.sources else None
        source_alias = _alias_from_profile(primary_source, "source")
        target_alias = _alias_from_profile(mapping.target, "target")

        # Create a ruleset name from mapping ID
        ruleset_name = f"{mapping_id.replace('-', '_')}_structuremap"

        package = build_structuremap_package(
          mapping=mapping,
          actions=actions,
          source_alias=source_alias,
          target_alias=target_alias,
          ruleset_name=ruleset_name,
        )

        package_root = default_package_root(mapping_id)
        manifest = package.manifest(
          mapping_id=mapping_id,
          project_key=project_key,
          ruleset_name=ruleset_name,
          package_root=package_root,
        )

        buffer = io.BytesIO()
        with ZipFile(buffer, mode="w", compression=ZIP_DEFLATED) as zf:
          manifest_path = f"{package_root}/manifest.json"
          zf.writestr(manifest_path, json.dumps(manifest, indent=2, ensure_ascii=False))
          for artifact in package.artifacts:
            zf.writestr(f"{package_root}/{artifact.filename}", artifact.content)

        buffer.seek(0)
        filename = f"{mapping_id}_structuremaps.zip"
        headers = {"Content-Disposition": f'attachment; filename="{filename}"'}
        return Response(content=buffer.read(), media_type="application/zip", headers=headers)
        
    except (ProjectNotFound, MappingNotFound) as e:
        response.status_code = 404
        return ErrorModel.from_except(e)
    except Exception as e:
        logging.exception(f"Error generating StructureMap export: {str(e)}")
        response.status_code = 500
        return ErrorModel(error=f"StructureMap export failed: {str(e)}")


@app.get(
    "/mapping/{id}/fields",
    tags=["Fields"],
    responses={404: {}, 412: {}},
    deprecated=True,
)
async def get_mapping_fields_old(
    id: str, response: Response
) -> MappingFieldsOutputModel | ErrorModel:
    """
    Get the fields of a mapping
    Returns a brief list of the fields
    ---
    produces:
      - application/json
    async definitions:
      - schema:
          id: MappingFieldShort
          type: object
          reuqired:
            - id
            - name
          properties:
            id:
              type: string
            name:
              type: string
      - schema:
          id: MappingShort
          type: object
          required:
            - id
            - fields
          properties:
            fields:
              type: array
              items:
                $ref: "#/async definitions/MappingFieldShort"
            id:
              type: string
    parameters:
      - in: path
        name: id
        type: string
        required: true
        description: The id of the mapping
    responses:
      200:
        description: The fields of the mapping
        schema:
          $ref: "#/async definitions/MappingShort"
      404:
        description: Mapping not found
    """
    global cur_proj, mapping_handler
    if cur_proj is None:
        response.status_code = 412
        return {"error": "Project needs to be initialized before accessing"}

    try:
        return mapping_handler.get_field_list(cur_proj, id)

    except (ProjectNotFound, MappingNotFound) as e:
        response.status_code = 404
        return ErrorModel.from_except(e)


@app.get(
    "/project/{project_key}/mapping/{mapping_id}/field",
    tags=["Fields"],
    response_model_exclude_unset=True,
    response_model_exclude_none=True,
    responses={404: {}},
)
async def get_mapping_fields(
    project_key: str, mapping_id: str, response: Response
) -> MappingFieldsOutputModel | ErrorModel:
    """
    Get the fields of a mapping
    Returns a brief list of the fields
    ---
    produces:
      - application/json
    async definitions:
      - schema:
          id: MappingFieldShort
          type: object
          reuqired:
            - id
            - name
          properties:
            id:
              type: string
            name:
              type: string
      - schema:
          id: MappingShort
          type: object
          required:
            - id
            - fields
          properties:
            fields:
              type: array
              items:
                $ref: "#/async definitions/MappingFieldShort"
            id:
              type: string
    parameters:
      - in: path
        name: id
        type: string
        required: true
        description: The id of the mapping
    responses:
      200:
        description: The fields of the mapping
        schema:
          $ref: "#/async definitions/MappingShort"
      404:
        description: Mapping not found
    """
    global mapping_handler
    try:
        return mapping_handler.get_field_list(project_key, mapping_id)

    except (ProjectNotFound, MappingNotFound) as e:
        response.status_code = 404
        return ErrorModel.from_except(e)


@app.get(
    "/project/{project_key}/mapping/{mapping_id}/field/{field_name}",
    tags=["Fields"],
    response_model_exclude_unset=True,
    response_model_exclude_none=True,
    responses={404: {}},
)
async def get_mapping_field(
    project_key: str, mapping_id: str, field_name: str, response: Response
) -> MappingFieldModel | ErrorModel:
    """
    Get the fields of a mapping
    Returns a brief list of the fields
    ---
    produces:
      - application/json
    async definitions:
      - schema:
          id: MappingFieldShort
          type: object
          reuqired:
            - id
            - name
          properties:
            id:
              type: string
            name:
              type: string
      - schema:
          id: MappingShort
          type: object
          required:
            - id
            - fields
          properties:
            fields:
              type: array
              items:
                $ref: "#/async definitions/MappingFieldShort"
            id:
              type: string
    parameters:
      - in: path
        name: id
        type: string
        required: true
        description: The id of the mapping
    responses:
      200:
        description: The fields of the mapping
        schema:
          $ref: "#/async definitions/MappingShort"
      404:
        description: Mapping not found
    """
    global mapping_handler
    try:
        return mapping_handler.get_field(project_key, mapping_id, field_name)

    except (ProjectNotFound, MappingNotFound, FieldNotFound) as e:
        response.status_code = 404
        return ErrorModel.from_except(e)


@app.post(
    "/project/{project_key}/mapping",
    tags=["Mappings"],
    response_model_exclude_unset=True,
    response_model_exclude_none=True,
    responses={400: {}, 404: {}},
)
async def post_mapping(
    project_key: str,
    mappingData: MappingCreateModel,
    response: Response,
) -> MappingDetailsModel | ErrorModel:
    """
    Post a new mapping for a project
    Creates a new mapping in the project with the given key.
    The mapping needs to be a valid MappingBaseModel.

    ---
    consumes:
      - application/json
    parameters:
      - in: path
        name: project_key
        type: string
        required: true
        description: The key of the project
    responses:
      200:
        description: The mapping was created
      400:
        description: There was something wrong with the request
        schema:
          properties:
            error:
              type: string
              description: An error message
      404:
        description: Project not found
    """
    global mapping_handler
    try:
        return mapping_handler.create_new(project_key, mappingData)

    except ProjectNotFound as e:
        response.status_code = 404
        return ErrorModel.from_except(e)

    except (
        MappingActionNotAllowed,
        MappingTargetMissing,
        MappingTargetNotFound,
        MappingValueMissing,
    ) as e:
        response.status_code = 400
        return ErrorModel.from_except(e)


@app.patch(
    "/project/{project_key}/mapping/{mapping_id}",
    tags=["Mappings"],
    response_model_exclude_unset=True,
    response_model_exclude_none=True,
    responses={404: {}},
)
async def patch_mapping(
    project_key: str,
    mapping_id: str,
    update_data: MappingUpdateModel,
    response: Response,
) -> MappingDetailsModel | ErrorModel:
    """
    Update mapping metadata (status, version)
    
    Updates the metadata of an existing mapping such as status and version.
    The last_updated timestamp is automatically updated.
    
    Args:
        project_key: The unique identifier of the project
        mapping_id: The unique identifier of the mapping
        update_data: The fields to update
        
    Returns:
        The updated mapping details
        
    Raises:
        404: Project or mapping not found
    """
    global mapping_handler
    try:
        return mapping_handler.update(project_key, mapping_id, update_data)

    except (ProjectNotFound, MappingNotFound) as e:
        response.status_code = 404
        return ErrorModel.from_except(e)


@app.post(
    "/mapping/{mapping_id}/field/{field_id}/classification",
    tags=["Fields"],
    responses={400: {}, 404: {}, 412: {}},
    deprecated=True,
)
async def post_mapping_field_classification_old(
    mapping_id: str, field_id: str, mapping: MappingInput, response: Response
):
    """
    Post a manual classification for a field
    Overrides the default action of a field.

    `action` selects the new action. `target` applies to copy actions. `value`
    transports fixed values when required.
    ---
    consumes:
      - application/json
    parameters:
      - in: path
        name: mapping_id
        type: string
        required: true
        description: The id of the mapping
      - in: path
        name: field_id
        type: string
        required: true
        description: The id of the field
      - in: body
        name: body
        schema:
          required:
            - action
          properties:
            action:
              type: string
              enum:
                - copy_from
                - copy_to
                - fixed
                - use
                - not_use
                - empty
              description: Which action should be performed
            target:
              type: string
              description: Field that is targetted (for copy actions)
            value:
              type: string
              description: The fixed value
    responses:
      200:
        description: The field was updated
      400:
        description: There was something wrong with the request
        schema:
          properties:
            error:
              type: string
              description: An error message
      404:
        description: Mapping or field not found
    """
    global cur_proj, mapping_handler
    if cur_proj is None:
        response.status_code = 412
        return {"error": "Project needs to be initialized before accessing"}

    try:
        return mapping_handler.set_field(cur_proj, mapping_id, field_id, mapping)

    except (ProjectNotFound, MappingNotFound, FieldNotFound) as e:
        response.status_code = 404
        return {"error": str(e)}

    except (
        MappingActionNotAllowed,
        MappingTargetMissing,
        MappingTargetNotFound,
        MappingValueMissing,
    ) as e:
        response.status_code = 400
        return {"error": str(e)}


@app.post(
    "/project/{project_key}/mapping/{mapping_id}/field/{field_name}",
    tags=["Fields"],
    response_model_exclude_unset=True,
    response_model_exclude_none=True,
    responses={400: {}, 404: {}},
)
async def post_mapping_field(
    project_key: str,
    mapping_id: str,
    field_name: str,
    mapping: MappingFieldMinimalModel,
    response: Response,
) -> MappingFieldModel | ErrorModel:
    """
    Post a manual classification for a field
    Overrides the default action of a field.

    `action` selects the new action. `target` applies to copy actions. `value`
    transports fixed values when required.
    ---
    consumes:
      - application/json
    parameters:
      - in: path
        name: mapping_id
        type: string
        required: true
        description: The id of the mapping
      - in: path
        name: field_id
        type: string
        required: true
        description: The id of the field
      - in: body
        name: body
        schema:
          required:
            - action
          properties:
            action:
              type: string
              enum:
                - copy_from
                - copy_to
                - fixed
                - use
                - not_use
                - empty
              description: Which action should be performed
            target:
              type: string
              description: Field that is targetted (for copy actions)
            value:
              type: string
              description: The fixed value
    responses:
      200:
        description: The field was updated
      400:
        description: There was something wrong with the request
        schema:
          properties:
            error:
              type: string
              description: An error message
      404:
        description: Mapping or field not found
    """
    global mapping_handler
    try:
        # Update the field
        mapping_handler.set_field(project_key, mapping_id, field_name, mapping)

        # Get the update data
        return mapping_handler.get_field(project_key, mapping_id, field_name)

    except (ProjectNotFound, MappingNotFound, FieldNotFound) as e:
        response.status_code = 404
        return ErrorModel.from_except(e)

    except (
        MappingActionNotAllowed,
        MappingTargetMissing,
        MappingTargetNotFound,
        MappingValueMissing,
    ) as e:
        response.status_code = 400
        return ErrorModel.from_except(e)


@app.post(
    "/project/{project_key}/mapping/{mapping_id}/field/{field_name}/apply-recommendation",
    tags=["mapping"],
    response_model=MappingFieldModel,
    response_model_exclude_unset=True,
    response_model_exclude_none=True,
    responses={400: {}, 404: {}},
)
async def apply_recommendation(
    project_key: str,
    mapping_id: str,
    field_name: str,
    index: int = 0,
    response: Response = None,
) -> MappingFieldModel | ErrorModel:
    """
    Apply a recommendation to convert it into an active action.
    
    This endpoint:
    - Takes the recommendation at the specified index for a field
    - Converts it to a manual action
    - Persists it in manual_entries.yaml
    - Re-evaluates the mapping
    - Returns the updated field
    
    ---
    parameters:
      - in: path
        name: project_key
        type: string
        required: true
        description: The project key
      - in: path
        name: mapping_id
        type: string
        required: true
        description: The id of the mapping
      - in: path
        name: field_name
        type: string
        required: true
        description: The name of the field
      - in: query
        name: index
        type: integer
        default: 0
        description: Index of the recommendation to apply (0-based)
    responses:
      200:
        description: Recommendation was successfully applied
      404:
        description: Project, mapping, field, or recommendation not found
      400:
        description: Invalid request (e.g., invalid index)
    """
    global mapping_handler
    try:
        return mapping_handler.apply_recommendation(project_key, mapping_id, field_name, index)

    except (ProjectNotFound, MappingNotFound, FieldNotFound) as e:
        response.status_code = 404
        return ErrorModel.from_except(e)

    except Exception as e:
        response.status_code = 400
        return ErrorModel.from_except(e)


@app.get(
    "/project/{project_key}/mapping/{mapping_id}/evaluation",
    tags=["Mappings", "Evaluation"],
    response_model=MappingEvaluationModel,
    responses={404: {}, 412: {}},
)
async def get_mapping_evaluation(
    project_key: str, mapping_id: str, response: Response
) -> MappingEvaluationModel | ErrorModel:
    """Return evaluation data for each field within the mapping."""
    global mapping_handler
    try:
        mapping = mapping_handler._MappingHandler__get(project_key, mapping_id)
        evaluations = mapping.get_evaluation_map()
        summary = _build_status_summary(evaluations)

        return MappingEvaluationModel(
            mapping_id=mapping_id,
            mapping_name=mapping.name,
            field_evaluations=evaluations,
            summary=summary,
        )

    except (ProjectNotFound, MappingNotFound) as e:
        response.status_code = 404
        return ErrorModel.from_except(e)


@app.get(
    "/project/{project_key}/mapping/{mapping_id}/evaluation/summary",
    tags=["Mappings", "Evaluation"],
    response_model=MappingEvaluationSummaryModel,
    responses={404: {"model": ErrorModel}, 412: {"model": ErrorModel}},
)
async def get_mapping_evaluation_summary(
    project_key: str, mapping_id: str, response: Response
) -> MappingEvaluationSummaryModel | ErrorModel:
    """Return aggregated counters for the mapping evaluation."""
    global mapping_handler
    try:
        mapping = mapping_handler._MappingHandler__get(project_key, mapping_id)
        evaluations = mapping.get_evaluation_map()
        summary = _build_status_summary(evaluations)

        return MappingEvaluationSummaryModel(
            mapping_id=mapping_id,
            mapping_name=mapping.name,
            **summary,
        )

    except (ProjectNotFound, MappingNotFound) as e:
        response.status_code = 404
        return ErrorModel.from_except(e)


@app.get(
    "/project/{project_key}/mapping/{mapping_id}/field/{field_name}/evaluation",
    tags=["Fields", "Evaluation"],
    response_model=EvaluationResult,
    responses={404: {}, 412: {}},
)
async def get_field_evaluation(
    project_key: str, mapping_id: str, field_name: str, response: Response
) -> EvaluationResult | ErrorModel:
    """Return evaluation data for a single field."""
    global mapping_handler
    try:
        mapping = mapping_handler._MappingHandler__get(project_key, mapping_id)

        if field_name not in mapping.fields:
            response.status_code = 404
            return ErrorModel(error="Field not found")

        evaluations = mapping.get_evaluation_map()
        evaluation = evaluations.get(field_name)

        if evaluation is None:
            response.status_code = 404
            return ErrorModel(error="Evaluation not available")

        return evaluation

    except (ProjectNotFound, MappingNotFound) as e:
        response.status_code = 404
        return ErrorModel.from_except(e)


@app.post(
    "/project/{project_key}/manual-entries/import",
    tags=["Manual Entries"],
    responses={400: {"model": ErrorModel}, 404: {"model": ErrorModel}, 500: {"model": ErrorModel}},
)
async def import_manual_entries(
    project_key: str,
    file: UploadFile,
    response: Response,
) -> dict:
    """
    Import legacy manual_entries.yaml file into the project.
    
    Uploads and migrates an old manual_entries.yaml file to the current format.
    The migrated data will replace the current manual_entries.yaml in the project.
    
    Args:
        project_key: The project identifier
        file: The legacy manual_entries.yaml file to import
        
    Returns:
        Dictionary with import status and statistics
        
    Raises:
        404: Project not found
        400: No file uploaded, empty file, or invalid YAML format
        500: Import or migration failed
    """
    logger = logging.getLogger(__name__)
    
    try:
        # Get the project
        global project_handler
        project = project_handler._get(project_key)
        
    except ProjectNotFound:
        response.status_code = 404
        return {"error": "Project not found"}
    
    try:
        # Check if file was uploaded
        if not file or not file.filename:
            response.status_code = 400
            return {"error": "No file uploaded or file is empty"}
        
        # Read the uploaded file
        file_content = await file.read()
        
        if not file_content:
            response.status_code = 400
            return {"error": "No file uploaded or file is empty"}
        
        # Parse YAML content
        try:
            legacy_data = yaml.safe_load(file_content.decode('utf-8'))
            if legacy_data is None:
                response.status_code = 400
                return {"error": "Invalid YAML format in uploaded file"}
                
        except yaml.YAMLError as e:
            logger.error(f"YAML parsing error: {str(e)}")
            response.status_code = 400
            return {"error": "Invalid YAML format in uploaded file"}
        except UnicodeDecodeError as e:
            logger.error(f"File encoding error: {str(e)}")
            response.status_code = 400
            return {"error": "Invalid file encoding, expected UTF-8"}
        
        # Migrate the legacy data to current format
        try:
            migrated_data = migrate_manual_entries(legacy_data)
            logger.info(f"Migration completed, {len(migrated_data.get('entries', []))} entries")
        except ValueError as e:
            logger.error(f"Migration failed: {str(e)}")
            response.status_code = 400
            return {"error": f"Migration failed: {str(e)}"}
        
        # Map legacy IDs to current mapping IDs based on FHIR context
        try:
            migrated_data, id_mapping_stats = rewrite_manual_entries_ids_by_fhir_context(
                project, legacy_data, migrated_data
            )
            logger.info(f"ID mapping completed: {id_mapping_stats['mapped_entries']} mapped, "
                        f"{id_mapping_stats['unmapped_entries']} unmapped")
            
            if id_mapping_stats['warnings']:
                for warning in id_mapping_stats['warnings']:
                    logger.warning(warning)
        except Exception as e:
            logger.error(f"ID mapping failed: {str(e)}")
            response.status_code = 500
            return {"error": f"ID mapping failed: {str(e)}"}
        
        # Calculate statistics before writing
        imported_entries = len(migrated_data.get("entries", []))
        total_fields = sum(len(entry.get("fields", [])) for entry in migrated_data.get("entries", []))
        logger.info(f"About to write {imported_entries} entries with {total_fields} total fields")
        logger.info(f"Migrated data sample: {str(migrated_data)[:500]}...")
        
        # Create new ManualEntries object and write to project
        manual_entries_file = project.dir / project.config.manual_entries_file
        
        # Create ManualEntries object from migrated data
        from .model.manual_entries import ManualEntries as ManualEntriesModel
        manual_entries = ManualEntries()
        manual_entries._data = ManualEntriesModel.model_validate(migrated_data)
        manual_entries._file = manual_entries_file
        
        # Write the new manual_entries.yaml
        manual_entries.write()
        logger.info(f"Successfully wrote manual_entries.yaml to {manual_entries_file}")
        
        # Reload the project's manual entries to reflect changes
        project._Project__read_manual_entries()
        logger.info(f"Reloaded project manual entries, now has {len(project.manual_entries.entries)} entries")
        
        logger.info(f"Successfully imported manual_entries for project {project_key}: "
                    f"{imported_entries} mappings, {total_fields} fields")
        
        return {
            "status": "ok",
            "message": "Import completed successfully",
            "project_key": project_key,
            "imported_entries": imported_entries,
            "imported_fields": total_fields,
            "filename": file.filename,
            "id_mapping": {
                "mapped_entries": id_mapping_stats['mapped_entries'],
                "unmapped_entries": id_mapping_stats['unmapped_entries'],
                "warnings_count": len(id_mapping_stats['warnings']),
                "mappings": id_mapping_stats['mappings']
            }
        }
        
    except Exception as e:
        logger.exception(f"Unexpected error during import: {str(e)}")
        response.status_code = 500
        return {"error": f"Import failed: {str(e)}"}


def serve():
    # Configure logging to show our application logs
    logging.basicConfig(
        level=logging.DEBUG,
        format='%(levelname)s:%(name)s: %(message)s'
    )
    uvicorn.run(app, host="0.0.0.0", port=8000, log_level="debug")


if __name__ == "__main__":
    serve()<|MERGE_RESOLUTION|>--- conflicted
+++ resolved
@@ -1,9 +1,5 @@
-<<<<<<< HEAD
 import io
 import json
-import os
-=======
->>>>>>> 1fff786a
 import logging
 import os
 from contextlib import asynccontextmanager
@@ -13,10 +9,7 @@
 import uvicorn
 import yaml
 from fastapi import FastAPI, Response, UploadFile
-<<<<<<< HEAD
-from fastapi.responses import FileResponse
-=======
->>>>>>> 1fff786a
+from fastapi.responses import FileResponse, PlainTextResponse
 from fastapi.middleware.cors import CORSMiddleware
 from fastapi.responses import FileResponse, PlainTextResponse
 
