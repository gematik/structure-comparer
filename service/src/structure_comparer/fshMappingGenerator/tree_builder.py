from __future__ import annotations

from dataclasses import dataclass

from structure_comparer.model.mapping_action_models import ActionInfo, ActionType

from .extension_utils import ensure_extension_url_fix, is_extension_path
from .nodes import FieldNode

SKIP_ACTIONS: set[ActionType] = {
    ActionType.EMPTY,
    ActionType.NOT_USE,
    ActionType.COPY_VALUE_TO,
}


@dataclass(slots=True)
class FieldTreeResult:
    root: FieldNode
    nodes_to_emit: list[FieldNode]
    field_source_support: dict[str, bool]


class FieldTreeBuilder:
    """Builds a FieldNode tree and prepares nodes for rule emission."""

    def __init__(
        self,
        *,
        mapping,
        actions: dict[str, ActionInfo],
        target_profile_key: str | None,
        source_profile_keys: list[str],
    ) -> None:
        self._mapping = mapping
        self._actions = actions
        self._target_profile_key = target_profile_key
        self._source_profile_keys = source_profile_keys

        self._root = FieldNode(segment="", path="")
        self._nodes_to_emit: list[FieldNode] = []
        self._blocked_prefixes: set[str] = set()
        self._field_source_support: dict[str, bool] = {}

    def build(self) -> FieldTreeResult:
        self._build_tree()
        self._annotate_tree(self._root)
        self._propagate_requires_source(self._root)
        self._apply_container_flags(self._root)
        self._collect_nodes(self._root)
        return FieldTreeResult(
            root=self._root,
            nodes_to_emit=self._nodes_to_emit,
            field_source_support=self._field_source_support,
        )

    # ------------------------------------------------------------------
    # Tree construction logic
    # ------------------------------------------------------------------
    def _build_tree(self) -> None:
        for field_name in self._mapping.fields.keys():
            if not self._should_include_field(field_name):
                continue
            self._ensure_node(field_name)

    def _should_include_field(self, path: str) -> bool:
        if self._is_blocked_path(path):
            return False

        if self._is_problematic_field(path):
            return False

        field = self._mapping.fields.get(path)
        supports_source = True
        if field is not None:
            supports_source = self._any_source_supports(field)
        self._field_source_support[path] = supports_source
        if field is None:
            return True

        if not self._target_profile_key:
            return True

        target_field = field.profiles.get(self._target_profile_key)
        if not self._profile_supports_field(target_field):
            self._blocked_prefixes.add(path)
            return False

        info = self._actions.get(path)
        if info and info.action == ActionType.COPY_VALUE_FROM:
            return self._copy_value_from_source_supported(info)

        if self._action_needs_source_value(info) and not supports_source:
            self._blocked_prefixes.add(path)
            return False

        return True

    def _is_problematic_field(self, path: str) -> bool:
        relative = self._relative_path(path)
        if not relative:
            return False
        if relative.startswith("meta"):
            return not self._is_allowed_meta_field(path)
        if "[x]" in relative and ":" not in relative and not self._can_resolve_choice_field(path):
            return True
        return False

    def _is_allowed_meta_field(self, path: str) -> bool:
        info = self._actions.get(path)
        if info is None:
            return False
        if info.action == ActionType.FIXED:
            return True
        if info.action == ActionType.MANUAL and info.fixed_value:
            return True
        return False

    def _can_resolve_choice_field(self, path: str) -> bool:
        if not self._target_profile_key:
            return False
        field = self._mapping.fields.get(path)
        if not field:
            return False
        profile_field = field.profiles.get(self._target_profile_key)
        if not profile_field:
            return False
        data = getattr(profile_field, "_ProfileField__data", None)
        if not data:
            return False
        type_entries = getattr(data, "type", None)
        return bool(type_entries) and len(type_entries) == 1 and bool(type_entries[0].code)

    def _relative_path(self, path: str | None) -> str:
        if not path:
            return ""
        parts = path.split(".", 1)
        return parts[1] if len(parts) == 2 else ""

    def _is_blocked_path(self, path: str) -> bool:
        for blocked in self._blocked_prefixes:
            if path == blocked or path.startswith(f"{blocked}."):
                return True
        return False

    def _profile_supports_field(self, profile_field) -> bool:
        if profile_field is None:
            return False
        max_num = getattr(profile_field, "max_num", None)
        if max_num is None:
            return True
        return max_num != 0

    def _any_source_supports(self, field) -> bool:
        if not self._source_profile_keys:
            return True
        for key in self._source_profile_keys:
            profile_field = field.profiles.get(key)
            if self._profile_supports_field(profile_field):
                return True
        return False

    def _action_needs_source_value(self, info: ActionInfo | None) -> bool:
        if info is None:
            return True
        if info.action in SKIP_ACTIONS:
            return False
        if info.action == ActionType.USE_RECURSIVE:
            return False
        if info.action == ActionType.FIXED:
            return False
        if info.action == ActionType.MANUAL and info.fixed_value:
            return False
        if info.action == ActionType.COPY_VALUE_FROM:
            return False
        return True

<<<<<<< HEAD
    def _action_requires_runtime_source(self, info: ActionInfo | None) -> bool:
        if info is None:
            return True
        if info.action == ActionType.USE_RECURSIVE:
            return False
        if info.action == ActionType.FIXED:
            return False
        if info.action == ActionType.MANUAL and info.fixed_value:
            return False
        return True

    def _copy_from_source_supported(self, info: ActionInfo) -> bool:
=======
    def _copy_value_from_source_supported(self, info: ActionInfo) -> bool:
>>>>>>> aeb7df42
        other_path = info.other_value if isinstance(info.other_value, str) else None
        if not other_path:
            return False
        other_field = self._mapping.fields.get(other_path)
        if other_field is None:
            return False
        return self._any_source_supports(other_field)

    def _ensure_node(self, path: str) -> FieldNode:
        current = self._root
        segments: list[str] = []
        for segment in path.split("."):
            segments.append(segment)
            current_path = ".".join(segments)
            if segment not in current.children:
                current.children[segment] = FieldNode(segment=segment, path=current_path, parent=current)
            current = current.children[segment]
            interim_info = self._actions.get(current_path)
            if interim_info is not None:
                self._apply_action_info(current, interim_info, overwrite=False)

        info = self._actions.get(path)
        if info is not None:
            self._apply_action_info(current, info, overwrite=True)

        if (
            current.action == ActionType.COPY_VALUE_FROM
            and is_extension_path(path)
            and not path.endswith(".url")
        ):
            ensure_extension_url_fix(
                node=current,
                mapping=self._mapping,
                target_profile_key=self._target_profile_key,
                source_profile_keys=self._source_profile_keys,
                ensure_node_callback=self._ensure_node,
            )

        return current

    def _apply_action_info(self, node: FieldNode, info: ActionInfo, *, overwrite: bool) -> None:
        if not overwrite and node.action is not None:
            return

        node.action = info.action

        needs_source = self._action_requires_runtime_source(info)
        if not needs_source:
            node.requires_source = False
        elif overwrite:
            node.requires_source = True

        other_path = info.other_value if isinstance(info.other_value, str) else None
        if overwrite or node.other_path is None:
            node.other_path = other_path

        fixed_val = info.fixed_value
        if fixed_val is not None and not isinstance(fixed_val, str):
            fixed_val = str(fixed_val)
        if overwrite or (node.fixed_value is None and fixed_val is not None):
            node.fixed_value = fixed_val

        remark = info.user_remark or info.system_remark
        if overwrite or (node.remark is None and remark):
            node.remark = remark

    def _annotate_tree(self, node: FieldNode) -> None:
        for child in node.children.values():
            self._annotate_tree(child)

        intent = self._determine_intent(node)
        node.intent = intent

        if intent not in {"copy", "copy_other", "copy_value_to"}:
            node.can_collapse = False
            node.collapse_kind = None
            return

        child_matches = True
        for child in node.children.values():
            if not child.can_collapse:
                child_matches = False
                break
            expected = (intent, node.other_path if intent in {"copy_other", "copy_value_to"} else None)
            if child.collapse_kind != expected:
                child_matches = False
                break

        node.can_collapse = child_matches
        node.collapse_kind = (intent, node.other_path if intent in {"copy_other", "copy_value_to"} else None)

    def _propagate_requires_source(self, node: FieldNode) -> bool:
        requires_source = node.requires_source
        for child in node.children.values():
            if self._propagate_requires_source(child):
                requires_source = True
        node.requires_source = requires_source
        return requires_source

    def _apply_container_flags(self, node: FieldNode) -> None:
        for child in node.children.values():
            self._apply_container_flags(child)

        if self._needs_container_node(node):
            node.force_container = True
            if all(not child.requires_source for child in node.children.values()):
                node.requires_source = False

    def _determine_intent(self, node: FieldNode) -> str:
        action = node.action
        if action is None and is_extension_path(node.path):
            return "skip"

        if action is None:
            return "copy"

        if action in SKIP_ACTIONS:
            return "skip"

        if action == ActionType.COPY_VALUE_FROM:
            return "copy_other"

        if action == ActionType.COPY_VALUE_TO:
            return "copy_value_to"

        if action == ActionType.FIXED:
            return "fixed"

        if action == ActionType.MANUAL:
            return "fixed" if node.fixed_value else "manual"

        return "copy"

    def _collect_nodes(self, node: FieldNode) -> None:
        slice_bases = self._collect_special_slice_bases(node)
        for child in sorted(node.children.values(), key=lambda item: item.path):
            if child.intent == "skip":
                self._collect_nodes(child)
                continue

<<<<<<< HEAD
            if ":" not in child.segment and child.intent in {"copy", "copy_other", "copy_to"}:
                base_name = child.segment
                if base_name in slice_bases:
                    continue

            if child.intent in {"copy", "copy_other", "copy_to"}:
=======
            if child.intent in {"copy", "copy_other", "copy_value_to"}:
>>>>>>> aeb7df42
                is_extension_slice = is_extension_path(child.path) and ":" in child.path.split(".")[-1]
                needs_container = self._needs_container_node(child)

                if (child.can_collapse and child.depth >= 2) or is_extension_slice:
                    self._nodes_to_emit.append(child)
                elif self._should_force_container(child):
                    child.force_container = True
                    self._nodes_to_emit.append(child)
                elif needs_container:
                    if child.depth >= 2:
                        self._nodes_to_emit.append(child)
                    else:
                        self._collect_nodes(child)
                else:
                    self._collect_nodes(child)
                continue

            if child.depth >= 2:
                self._nodes_to_emit.append(child)
            else:
                self._collect_nodes(child)

    def _should_force_container(self, node: FieldNode) -> bool:
        if node.depth < 2:
            return False
        if not node.children:
            return False
        if node.action == ActionType.USE_RECURSIVE:
            return True
        return self._is_repeating_field(node.path)

    def _collect_special_slice_bases(self, node: FieldNode) -> set[str]:
        bases: set[str] = set()
        for child in node.children.values():
            if ":" not in child.segment:
                continue
            if not self._needs_container_node(child):
                continue
            base = child.segment.split(":", 1)[0]
            bases.add(base)
        return bases

    def _needs_container_node(self, node: FieldNode) -> bool:
        if not node.children:
            return False
        if node.intent not in {"copy", "copy_other", "copy_to"}:
            return False
        for child in node.children.values():
            if child.intent not in {"copy", "copy_other", "copy_to"}:
                return True
        return False

    def _is_repeating_field(self, path: str | None) -> bool:
        if not path:
            return False
        field = self._mapping.fields.get(path)
        if not field:
            return False

        profile_candidates: list[str] = []
        if self._target_profile_key:
            profile_candidates.append(self._target_profile_key)
        profile_candidates.extend(self._source_profile_keys or [])

        profile_field = None
        for key in profile_candidates:
            if not key:
                continue
            candidate = field.profiles.get(key)
            if candidate is not None:
                profile_field = candidate
                break

        if profile_field is None:
            return False

        max_num = getattr(profile_field, "max_num", None)
        if max_num is None:
            return False

        try:
            return float(max_num) > 1
        except (TypeError, ValueError):
            return False<|MERGE_RESOLUTION|>--- conflicted
+++ resolved
@@ -175,22 +175,7 @@
             return False
         return True
 
-<<<<<<< HEAD
-    def _action_requires_runtime_source(self, info: ActionInfo | None) -> bool:
-        if info is None:
-            return True
-        if info.action == ActionType.USE_RECURSIVE:
-            return False
-        if info.action == ActionType.FIXED:
-            return False
-        if info.action == ActionType.MANUAL and info.fixed_value:
-            return False
-        return True
-
-    def _copy_from_source_supported(self, info: ActionInfo) -> bool:
-=======
     def _copy_value_from_source_supported(self, info: ActionInfo) -> bool:
->>>>>>> aeb7df42
         other_path = info.other_value if isinstance(info.other_value, str) else None
         if not other_path:
             return False
@@ -282,23 +267,6 @@
         node.can_collapse = child_matches
         node.collapse_kind = (intent, node.other_path if intent in {"copy_other", "copy_value_to"} else None)
 
-    def _propagate_requires_source(self, node: FieldNode) -> bool:
-        requires_source = node.requires_source
-        for child in node.children.values():
-            if self._propagate_requires_source(child):
-                requires_source = True
-        node.requires_source = requires_source
-        return requires_source
-
-    def _apply_container_flags(self, node: FieldNode) -> None:
-        for child in node.children.values():
-            self._apply_container_flags(child)
-
-        if self._needs_container_node(node):
-            node.force_container = True
-            if all(not child.requires_source for child in node.children.values()):
-                node.requires_source = False
-
     def _determine_intent(self, node: FieldNode) -> str:
         action = node.action
         if action is None and is_extension_path(node.path):
@@ -328,19 +296,9 @@
         slice_bases = self._collect_special_slice_bases(node)
         for child in sorted(node.children.values(), key=lambda item: item.path):
             if child.intent == "skip":
-                self._collect_nodes(child)
-                continue
-
-<<<<<<< HEAD
-            if ":" not in child.segment and child.intent in {"copy", "copy_other", "copy_to"}:
-                base_name = child.segment
-                if base_name in slice_bases:
-                    continue
-
-            if child.intent in {"copy", "copy_other", "copy_to"}:
-=======
+                continue
+
             if child.intent in {"copy", "copy_other", "copy_value_to"}:
->>>>>>> aeb7df42
                 is_extension_slice = is_extension_path(child.path) and ":" in child.path.split(".")[-1]
                 needs_container = self._needs_container_node(child)
 
