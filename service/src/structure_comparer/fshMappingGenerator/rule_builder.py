from __future__ import annotations

from typing import Any, Iterable

from structure_comparer.model.mapping_action_models import ActionInfo

from .extension_utils import find_skipped_slices, get_extension_url, is_extension_path
from .naming import slug, stable_id, var_name
from .nodes import FieldNode
from .tree_builder import SKIP_ACTIONS


CHOICE_TYPE_SUFFIXES: tuple[str, ...] = (
    "Base64Binary",
    "Boolean",
    "Canonical",
    "Code",
    "Date",
    "DateTime",
    "Decimal",
    "Id",
    "Instant",
    "Integer",
    "Markdown",
    "Oid",
    "PositiveInt",
    "String",
    "Time",
    "UnsignedInt",
    "Uri",
    "Url",
    "Uuid",
    "Address",
    "Age",
    "Annotation",
    "Attachment",
    "CodeableConcept",
    "Coding",
    "ContactPoint",
    "Count",
    "Distance",
    "Duration",
    "HumanName",
    "Identifier",
    "Money",
    "MoneyQuantity",
    "Period",
    "Quantity",
    "Range",
    "Ratio",
    "Reference",
    "SampledData",
    "Signature",
    "Timing",
    "ContactDetail",
    "Contributor",
    "DataRequirement",
    "Expression",
    "ParameterDefinition",
    "RelatedArtifact",
    "TriggerDefinition",
    "UsageContext",
    "Dosage",
    "Meta",
    "SimpleQuantity",
)


class StructureMapRuleBuilder:
    """Builds StructureMap rule dictionaries from prepared nodes."""

    def __init__(
        self,
        *,
        mapping,
        actions: dict[str, ActionInfo],
        source_alias: str,
        target_alias: str,
        target_profile_key: str | None,
        source_profile_keys: list[str],
        field_source_support: dict[str, bool],
    ) -> None:
        self._mapping = mapping
        self._actions = actions
        self._source_alias = source_alias
        self._target_alias = target_alias
        self._target_profile_key = target_profile_key
        self._source_profile_keys = source_profile_keys
        self._field_source_support = field_source_support

    def build_rule(self, node: FieldNode, parent_src: dict | None = None, parent_tgt: dict | None = None) -> dict | None:
        if parent_src and parent_tgt:
            return self._build_relative_rule(node, parent_src, parent_tgt)
        return self._build_root_rule(node)

    # ------------------------------------------------------------------
    # Relative rule building (child recursion)
    # ------------------------------------------------------------------
    def _build_relative_rule(self, node: FieldNode, parent_src: dict, parent_tgt: dict) -> dict | None:
        if node.segment == "url" and node.parent and self._should_skip_extension_url(node):
            return None

        rule_name = slug(node.path, suffix=stable_id(node.path))

        src_element = node.segment.split(":")[0]
        if src_element.endswith("[x]"):
            src_element = src_element[:-3]

        tgt_element = node.segment
        parts = tgt_element.split(":", 1)
        head = parts[0]
        if head.endswith("[x]"):
            head = head[:-3]

        tgt_element = head

        if node.intent == "copy_value_to" and node.other_path:
            tgt_element = node.other_path.split(".")[-1]
            parts = tgt_element.split(":")
            if parts[0].endswith("[x]"):
                parts[0] = parts[0][:-3]
            tgt_element = ":".join(parts)

        target_path = node.other_path if (node.intent == "copy_value_to" and node.other_path) else node.path
        source_path = self._source_path_for_node(node)
        if node.intent == "copy_value_to":
            source_path = node.path

        is_extension = bool(target_path and is_extension_path(target_path))
        target_type = self._resolve_target_type(target_path)
        create_complex_type = bool(
            target_type
            and target_type not in {"Extension"}
            and target_type[:1].isupper()
            and node.children
        )
        use_create = is_extension and bool(node.children)

        src_var = var_name("src", node.path)
        tgt_var = var_name("tgt", node.path)

        source_entry: dict[str, Any] = {
            "context": parent_src["variable"],
            "variable": src_var,
        }
        if node.requires_source:
            source_entry["element"] = src_element

            skipped_urls = find_skipped_slices(
                node,
                self._actions,
                self._mapping,
                self._target_profile_key,
                SKIP_ACTIONS,
            )
            source_conditions: list[str] = []
            source_extension_url = None
            if source_path and is_extension_path(source_path):
                source_extension_url = get_extension_url(self._mapping, source_path, self._source_profile_keys)
                if source_extension_url:
                    source_conditions.append(f"url = '{source_extension_url}'")
            if skipped_urls:
                source_conditions.extend([f"url != '{url}'" for url in skipped_urls])
            if source_conditions:
                condition_str = " and ".join(source_conditions)
                if "condition" in source_entry:
                    source_entry["condition"] += f" and {condition_str}"
                else:
                    source_entry["condition"] = condition_str

        target_entry: dict[str, Any] = {
            "context": parent_tgt["variable"],
            "contextType": "variable",
            "element": tgt_element,
            "variable": tgt_var,
        }

        if node.intent == "fixed":
            target_entry["transform"] = "copy"
            target_entry["parameter"] = [{"valueString": node.fixed_value or ""}]
        elif use_create:
            target_entry["transform"] = "create"
            target_entry["parameter"] = [{"valueString": "Extension"}]
        elif create_complex_type:
            target_entry["transform"] = "create"
            target_entry["parameter"] = [{"valueString": target_type}]
        else:
            target_entry["transform"] = "copy"
            target_entry["parameter"] = [{"valueId": src_var}]

        rule = {
            "name": rule_name,
            "source": [source_entry],
            "target": [target_entry],
        }

        if is_extension and node.intent in {"copy", "copy_other", "copy_value_to"}:
            target_url = get_extension_url(self._mapping, target_path, self._target_profile_key)
            source_url = get_extension_url(self._mapping, source_path, self._source_profile_keys)

            if target_url and (use_create or (source_url and target_url != source_url)):
                rule["target"].append(
                    {
                        "context": tgt_var,
                        "contextType": "variable",
                        "element": "url",
                        "transform": "copy",
                        "parameter": [{"valueString": target_url}],
                    }
                )

        if node.children:
            sub_rules = []
            for child in sorted(node.children.values(), key=lambda item: item.path):
                if child.intent == "skip":
                    continue
                sub_rule = self.build_rule(child, source_entry, target_entry)
                if sub_rule:
                    sub_rules.append(sub_rule)
            if sub_rules:
                rule["rule"] = sub_rules

        return rule

    # ------------------------------------------------------------------
    # Top-level rule building
    # ------------------------------------------------------------------
    def _build_root_rule(self, node: FieldNode) -> dict | None:
        relative_target = self._relative_path(node.path)
        if not relative_target:
            return None

        rule_name = slug(node.path, suffix=stable_id(node.path))
        documentation = self._build_documentation(node)

        source_chain: list[dict] = []
        target_chain: list[dict] = []

        node_path_lower = node.path.lower() if node.path else ""
        other_path_lower = node.other_path.lower() if node.other_path else ""
        debug_paths = "mehrfach" in node_path_lower or "multiple" in other_path_lower

        if node.intent in {"copy", "copy_other", "copy_value_to"}:
            source_path = self._source_path_for_node(node)
            target_path = node.path

            if node.intent == "copy_value_to":
                source_path = node.path
                target_path = node.other_path or node.path

            if debug_paths:
                print(
                    "DEBUG target path",
                    {
                        "node": node.path,
                        "source_path": source_path,
                        "target_path": target_path,
                        "intent": node.intent,
                    },
                )

            if node.requires_source:
                source_chain = self._build_path_chain(
                    source_path,
                    alias=self._source_alias,
                    prefix="src",
                    chain_kind="source",
                    profile_keys=self._source_profile_keys,
                )
                if not source_chain:
                    return None

                skipped_urls = find_skipped_slices(
                    node,
                    self._actions,
                    self._mapping,
                    self._target_profile_key,
                    SKIP_ACTIONS,
                )
                conditions = [f"url != '{url}'" for url in skipped_urls]

                if is_extension_path(source_path):
                    source_url = get_extension_url(self._mapping, source_path, self._source_profile_keys)
                    if source_url:
                        conditions.append(f"url = '{source_url}'")

                if conditions:
                    condition_str = " and ".join(conditions)
                    if "condition" in source_chain[-1]:
                        source_chain[-1]["condition"] += f" and {condition_str}"
                    else:
                        source_chain[-1]["condition"] = condition_str

            target_chain = self._build_path_chain(
                target_path,
                alias=self._target_alias,
                prefix="tgt",
                chain_kind="target",
                profile_keys=self._target_profile_key,
            )
            if not target_chain:
                return None
        elif node.intent == "fixed":
            target_chain = self._build_path_chain(
                node.path,
                alias=self._target_alias,
                prefix="tgt",
                chain_kind="target",
                profile_keys=self._target_profile_key,
            )
            if not target_chain:
                return None
            if node.requires_source and self._field_source_support.get(node.path, True):
                source_chain = self._build_path_chain(
                    node.path,
                    alias=self._source_alias,
                    prefix="src",
                    chain_kind="source",
                    profile_keys=self._source_profile_keys,
                )

        rule: dict = {"name": rule_name}
        if documentation:
            rule["documentation"] = documentation

        if source_chain:
            leaf_source = source_chain[-1]
            source_entry = {
                "context": leaf_source["context"],
                "element": leaf_source["element"],
                "variable": leaf_source["variable"],
            }
            if "condition" in leaf_source:
                source_entry["condition"] = leaf_source["condition"]
            rule["source"] = [source_entry]
        else:
            rule["source"] = [{"context": self._source_alias}]

<<<<<<< HEAD
        if node.intent in {"copy", "copy_other", "copy_to"}:
            leaf_source = source_chain[-1] if source_chain else {"variable": self._source_alias, "context": self._source_alias}
=======
        if node.intent in {"copy", "copy_other", "copy_value_to"}:
            leaf_source = source_chain[-1]
>>>>>>> aeb7df42
            leaf_target = target_chain[-1]
            container_only = getattr(node, "force_container", False)

            is_extension = is_extension_path(node.path)
            use_create = is_extension and bool(node.children)

            target_url = None
            source_url = None
            if is_extension:
                src_p = source_path
                tgt_p = target_path
                target_url = get_extension_url(self._mapping, tgt_p, self._target_profile_key)
                source_url = get_extension_url(self._mapping, src_p, self._source_profile_keys)

            if container_only:
                rule["target"] = [self._build_container_target_entry(leaf_target, node.path)]
            elif use_create:
                create_type = "Extension"
                rule["target"] = [
                    {
                        "context": leaf_target["context"],
                        "contextType": "variable",
                        "element": leaf_target["element"],
                        "variable": leaf_target["variable"],
                        "transform": "create",
                        "parameter": [{"valueString": create_type}],
                    }
                ]
            elif not source_chain:
                return None
            else:
                rule["target"] = [
                    {
                        "context": leaf_target["context"],
                        "contextType": "variable",
                        "element": leaf_target["element"],
                        "variable": leaf_target["variable"],
                        "transform": "copy",
                        "parameter": [{"valueId": leaf_source["variable"]}],
                    }
                ]

            if not container_only and is_extension:
                if target_url and (use_create or (source_url and target_url != source_url)):
                    rule["target"].append(
                        {
                            "context": leaf_target["variable"],
                            "contextType": "variable",
                            "element": "url",
                            "transform": "copy",
                            "parameter": [{"valueString": target_url}],
                        }
                    )

        elif node.intent == "fixed":
            leaf_target = target_chain[-1]
            rule["target"] = [
                {
                    "context": leaf_target["context"],
                    "contextType": "variable",
                    "element": leaf_target["element"],
                    "transform": "copy",
                    "parameter": [{"valueString": node.fixed_value or ""}],
                }
            ]

        if node.children:
            leaf_src_var = source_chain[-1]["variable"] if source_chain else self._source_alias
            leaf_tgt_var = target_chain[-1]["variable"] if target_chain else None

            if leaf_src_var and leaf_tgt_var:
                sub_rules = []
                for child in sorted(node.children.values(), key=lambda item: item.path):
                    if child.intent == "skip":
                        continue
                    sub_rule = self.build_rule(child, {"variable": leaf_src_var}, {"variable": leaf_tgt_var})
                    if sub_rule:
                        sub_rules.append(sub_rule)
                if sub_rules:
                    rule["rule"] = sub_rules

        if source_chain:
            rule = self._wrap_with_chain(rule, source_chain[:-1], direction="source")
        if target_chain:
            rule = self._wrap_with_chain(rule, target_chain[:-1], direction="target")

        return rule

    # ------------------------------------------------------------------
    # Helpers
    # ------------------------------------------------------------------
    def _source_path_for_node(self, node: FieldNode) -> str | None:
        if node.intent == "copy_other" and node.other_path:
            return node.other_path
        return node.path

    def _build_container_target_entry(self, target_leaf: dict[str, Any], path: str) -> dict[str, Any]:
        entry: dict[str, Any] = {
            "context": target_leaf["context"],
            "contextType": "variable",
            "element": target_leaf["element"],
            "variable": target_leaf["variable"],
            "transform": "create",
        }
        type_hint = target_leaf.get("create_type") or target_leaf.get("type") or self._resolve_target_type(path)
        if type_hint:
            entry["parameter"] = [{"valueString": type_hint}]
        return entry

    def _build_path_chain(
        self,
        path: str | None,
        *,
        alias: str,
        prefix: str,
        chain_kind: str,
        profile_keys: str | list[str] | None,
    ) -> list[dict]:
        relative = self._relative_path(path)
        if not relative:
            return []

        segments = [segment for segment in relative.split(".") if segment]
        chain: list[dict] = []
        context = alias

        root = path.split(".")[0] if path else ""

        for idx, segment in enumerate(segments):
            partial = ".".join(segments[: idx + 1])
            variable = var_name(prefix, f"{alias}.{partial}")

            element_name = segment
            resolved_type = None
            create_type = None
            current_full_path = f"{root}.{partial}"

            field = self._mapping.fields.get(current_full_path)
            profile_field = self._profile_field_for_keys(field, profile_keys)
            if chain_kind == "target":
                if profile_field is None:
                    return []
                if not self._profile_field_supports(profile_field):
                    return []
            if field and self._target_profile_key and chain_kind == "target":
                target_field = field.profiles.get(self._target_profile_key)
                if target_field:
                    data = getattr(target_field, "_ProfileField__data", None)
                    if data and data.type:
                        for entry in data.type:
                            if entry.code == "Extension" and entry.profile:
                                resolved_type = entry.profile[0]
                                create_type = resolved_type
                                break
                        if (
                            not resolved_type
                            and element_name.split(":")[0].endswith("[x]")
                            and len(data.type) == 1
                        ):
                            resolved_type = data.type[0].code

            base_name = element_name.split(":")[0]

            if base_name.endswith("[x]"):
                current_field = self._mapping.fields.get(current_full_path)
                if current_field and self._target_profile_key and chain_kind == "target":
                    target_field = current_field.profiles.get(self._target_profile_key)
                    if target_field:
                        data = getattr(target_field, "_ProfileField__data", None)
                        if data and data.type and len(data.type) == 1:
                            resolved_type = data.type[0].code

                base_name = base_name[:-3]

                if ":" in element_name:
                    parts = element_name.split(":")
                    parts[0] = base_name
                    element_name = ":".join(parts)
                else:
                    element_name = base_name

            slice_name = None
            if ":" in segment:
                slice_name = segment.split(":", 1)[1]

            if ":" in element_name:
                head_part, tail_part = element_name.split(":", 1)
                if tail_part.lower().startswith(head_part.lower()):
                    element_name = tail_part

            element_name = self._normalize_element_name(
                element_name,
                base_name=base_name,
                slice_supported=profile_field is not None,
            )

            allow_choice_split = (":" in segment) or ("[x]" in segment)
            choice_base, choice_type = self._split_choice_suffix(
                element_name,
                allow_split=allow_choice_split,
            )
            if choice_base:
                element_name = choice_base
                base_name = element_name.split(":")[0]
                if resolved_type is None:
                    resolved_type = choice_type

            extension_url = None
            if base_name in {"extension", "modifierExtension"}:
                extension_url = get_extension_url(self._mapping, current_full_path, profile_keys)
                if chain_kind == "target":
                    create_type = extension_url or "Extension"
                element_name = base_name

            if chain_kind == "source" and extension_url:
                condition = f"url = '{extension_url}'"
            else:
                condition = None

            if base_name == "extension" and ("Mehrfach" in segment or "Multiple" in segment):
                print(
                    "DEBUG chain",
                    {
                        "path": path,
                        "segment": segment,
                        "element_name": element_name,
                        "create_type": create_type,
                        "resolved_type": resolved_type,
                        "current_full_path": current_full_path,
                    },
                )

            entry: dict[str, Any] = {
                "context": context,
                "element": element_name,
                "variable": variable,
            }
            if resolved_type:
                entry["type"] = resolved_type
            if create_type:
                entry["create_type"] = create_type
            if condition:
                entry["condition"] = condition
            if extension_url:
                entry["extension_url"] = extension_url
            if slice_name:
                entry["slice_name"] = slice_name

            chain.append(entry)
            context = variable
        return chain

    def _profile_field_for_keys(self, field, profile_keys: str | Iterable[str] | None):
        if not field or not profile_keys:
            return None
        if isinstance(profile_keys, str):
            return field.profiles.get(profile_keys)
        for key in profile_keys:
            profile_field = field.profiles.get(key)
            if profile_field:
                return profile_field
        return None

    def _profile_field_supports(self, profile_field) -> bool:
        if profile_field is None:
            return False
        max_num = getattr(profile_field, "max_num", None)
        if max_num is None:
            return True
        return max_num != 0

    def _normalize_element_name(self, element: str, *, base_name: str, slice_supported: bool) -> str:
        if ":" not in element:
            return element

        head, tail = element.split(":", 1)
        head_clean = head[:-3] if head.endswith("[x]") else head
        tail_matches_head = bool(tail and tail.lower().startswith(head_clean.lower()))

        if slice_supported:
            if head in {"extension", "modifierExtension"}:
                return head
            if tail_matches_head:
                return tail
            return head_clean

        if head in {"extension", "modifierExtension"}:
            return head

        if tail_matches_head:
            return tail

        return head_clean

    def _split_choice_suffix(self, element: str, *, allow_split: bool) -> tuple[str, str] | tuple[None, None]:
        if not allow_split:
            return None, None
        for suffix in CHOICE_TYPE_SUFFIXES:
            if element.endswith(suffix) and len(element) > len(suffix):
                base = element[: -len(suffix)]
                if base and base[-1].islower():
                    return base, suffix
        return None, None

    def _resolve_target_type(self, path: str | None) -> str | None:
        if not path or not self._target_profile_key:
            return None
        field = self._mapping.fields.get(path)
        if not field:
            return None
        target_field = field.profiles.get(self._target_profile_key)
        if not target_field:
            return None
        data = getattr(target_field, "_ProfileField__data", None)
        if not data or not getattr(data, "type", None):
            return None
        type_entries = data.type
        if len(type_entries) != 1:
            return None
        entry = type_entries[0]
        return entry.code or None

    def _should_skip_extension_url(self, node: FieldNode) -> bool:
        parent = node.parent
        if not parent:
            return False
        target_parent_path = parent.other_path if (parent.intent == "copy_value_to" and parent.other_path) else parent.path
        if not target_parent_path or not is_extension_path(target_parent_path):
            return False
        target_url = get_extension_url(self._mapping, target_parent_path, self._target_profile_key)
        if not target_url:
            return False
        source_parent_path = self._source_path_for_node(parent)
        source_url = (
            get_extension_url(self._mapping, source_parent_path, self._source_profile_keys)
            if source_parent_path
            else None
        )
        parent_use_create = bool(parent.children) and is_extension_path(target_parent_path)
        return parent_use_create or (source_url and target_url != source_url)

    def _wrap_with_chain(self, rule: dict, chain: list[dict], *, direction: str) -> dict:
        if not chain:
            return rule

        wrapped_rule = rule
        for entry in reversed(chain):
            wrapper_entry = {
                "context": entry["context"],
                "element": entry["element"],
                "variable": entry["variable"],
            }
            if direction == "source" and entry.get("condition"):
                wrapper_entry["condition"] = entry["condition"]
            if direction == "target":
                wrapper_entry["contextType"] = "variable"
                create_type = entry.get("create_type") or entry.get("type")
                if create_type:
                    wrapper_entry["transform"] = "create"
                    wrapper_entry["parameter"] = [{"valueString": create_type}]

            documentation = wrapped_rule.pop("documentation", None)
            wrapped_rule = {
                "name": wrapped_rule.get("name"),
                direction: [wrapper_entry],
                "rule": [wrapped_rule],
            }
            if direction == "target":
                wrapped_rule["source"] = [{"context": self._source_alias}]

            if documentation:
                wrapped_rule["documentation"] = documentation

        return wrapped_rule

    def _relative_path(self, path: str | None) -> str:
        if not path:
            return ""
        parts = path.split(".", 1)
        return parts[1] if len(parts) == 2 else ""

    def _build_documentation(self, node: FieldNode) -> str | None:
        details: list[str] = []
        intent_desc = {
            "copy": "Automatic copy",
            "copy_other": f"Copied from '{node.other_path}'" if node.other_path else "Automatic copy",
            "fixed": f"Fixed value '{node.fixed_value}'",
            "manual": "Manual action required",
        }.get(node.intent)
        if intent_desc:
            details.append(intent_desc)
        if node.remark:
            details.append(node.remark)
        return " | ".join(details) if details else None<|MERGE_RESOLUTION|>--- conflicted
+++ resolved
@@ -336,13 +336,8 @@
         else:
             rule["source"] = [{"context": self._source_alias}]
 
-<<<<<<< HEAD
-        if node.intent in {"copy", "copy_other", "copy_to"}:
-            leaf_source = source_chain[-1] if source_chain else {"variable": self._source_alias, "context": self._source_alias}
-=======
         if node.intent in {"copy", "copy_other", "copy_value_to"}:
             leaf_source = source_chain[-1]
->>>>>>> aeb7df42
             leaf_target = target_chain[-1]
             container_only = getattr(node, "force_container", False)
 
