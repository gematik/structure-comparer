import json
import logging
from pathlib import Path
from typing import Dict, List
from uuid import uuid4

from fhir.resources.R4B.elementdefinition import ElementDefinition
from fhir.resources.R4B.structuredefinition import StructureDefinition
from pydantic import ValidationError

from ..model.profile import PackageProfile as PackageProfileModel
from ..model.profile import Profile as ProfileModel
from ..model.profile import ProfileField as ProfileFieldModel

logger = logging.getLogger(__name__)


class Profile:
    def __init__(self, data: dict, package=None) -> None:
        self.__data = StructureDefinition.model_validate(data)
        self.__fields: List[str, ProfileField] = None
        self.__init_fields()
        self.__package = package

    def __str__(self) -> str:
        return f"(name={self.name}, version={self.version}, fields={self.fields})"

    def __repr__(self) -> str:
        return str(self)

    def __init_fields(self) -> None:
        self.__fields: Dict[str, ProfileField] = {}
        for elem in self.__data.snapshot.element:
            field = ProfileField(elem)
            if field.path is not None:
                self.__fields[field.id] = field

    @staticmethod
    def from_json(path: Path, package=None) -> "Profile":
        if not path.exists():
            raise FileNotFoundError(
                f"The file {path} does not exist. Please check the file path and try again."
            )

        try:
            return Profile(
                data=json.loads(path.read_text(encoding="utf-8")), package=package
            )

        except Exception as e:
            logger.error("failed to read file '%s'", str(path))
            logger.exception(e)

    @property
    def name(self) -> str:
        return self.__data.name

    @property
    def version(self) -> str:
        return self.__data.version

    @property
    def fields(self) -> Dict[str, "ProfileField"]:
        return self.__fields

    @property
    def key(self) -> str:
        return f"{self.url}|{self.version}"

    @property
    def id(self) -> str:
        return self.__data.id

    @property
    def url(self) -> str:
        return self.__data.url

    def __lt__(self, other: "Profile") -> bool:
        return self.key < other.key

    def __to_dict(self) -> dict:
        return {
            "id": self.id,
            "url": self.url,
            "key": self.key,
            "name": self.name,
            "version": self.version,
        }

    def __to_pkg_dict(self) -> dict:
        dict_ = self.__to_dict()
        dict_["package"] = self.__package.id

        return dict_

    def to_model(self) -> ProfileModel:
        try:
            model = ProfileModel(**self.__to_dict())
        except ValidationError as e:
            logger.exception(e)

        else:
            return model

    def to_pkg_model(self) -> ProfileModel:
        try:
            model = PackageProfileModel(**self.__to_pkg_dict())
        except ValidationError as e:
            logger.exception(e)

        else:
            return model


class ProfileField:
    def __init__(
        self,
        data: ElementDefinition,
    ) -> None:
        self.__data = data
        self.__id = str(uuid4())

    def __str__(self) -> str:
        return f"(name={self.name}, id={self.id}, min={self.min}, max={self.max})"

    def __repr__(self) -> str:
        return str(self)

    def __eq__(self, value: object) -> bool:
        return self.min == value.min and self.max == value.max

    @property
    def id(self) -> str:
        return self.__id

    @property
    def path_full(self) -> str:
        return self.__data.id

    @property
    def path(self) -> str:
        return (
            ("." + self.path_full.split(".", 1)[1]) if "." in self.path_full else None
        )

    @property
    def min(self) -> int:
        return self.__data.min

    @property
    def max(self) -> str:
        return self.__data.max

    @property
    def max_num(self) -> float:
        return float("inf") if self.max == "*" else int(self.max)

    @property
    def must_support(self) -> bool:
        return self.__data.mustSupport if self.__data.mustSupport else False

    @property
    def ref_types(self) -> list[str]:
<<<<<<< HEAD
        """Gibt die in den Element-Typen erlaubten targetProfile (References) zurück."""
        refs: list[str] = []
        types = getattr(self.__data, "type", None) or []

        for t in types:
            if getattr(t, "code", None) != "Reference":
                continue
            target_profiles = getattr(t, "targetProfile", None) or []
            for p in target_profiles:
                if p and p not in refs:
                    refs.append(p)

        return refs
=======
        return (
            [
                p
                for t in self.__data.type
                if t.code == "Reference" and t.targetProfile is not None
                for p in t.targetProfile
            ]
            if self.__data.type is not None
            else []
        )
>>>>>>> 3b74d6eb

    @property
    def is_default(self) -> bool:
        return self == self.__data.base

    def to_model(self) -> ProfileFieldModel:
        return ProfileFieldModel(
            min=self.min,
            max=self.max,
            must_support=self.must_support,
            ref_types=self.ref_types if len(self.ref_types) else None,
        )<|MERGE_RESOLUTION|>--- conflicted
+++ resolved
@@ -161,7 +161,6 @@
 
     @property
     def ref_types(self) -> list[str]:
-<<<<<<< HEAD
         """Gibt die in den Element-Typen erlaubten targetProfile (References) zurück."""
         refs: list[str] = []
         types = getattr(self.__data, "type", None) or []
@@ -175,19 +174,7 @@
                     refs.append(p)
 
         return refs
-=======
-        return (
-            [
-                p
-                for t in self.__data.type
-                if t.code == "Reference" and t.targetProfile is not None
-                for p in t.targetProfile
-            ]
-            if self.__data.type is not None
-            else []
-        )
->>>>>>> 3b74d6eb
-
+    
     @property
     def is_default(self) -> bool:
         return self == self.__data.base
