--- conflicted
+++ resolved
@@ -121,10 +121,6 @@
         return self.__data.url
 
     @property
-<<<<<<< HEAD
-    def resource_type(self) -> str | None:
-        return getattr(self.__data, "type", None)
-=======
     def webUrl(self) -> str | None:
         """Get the web URL (Simplifier/documentation link) if set."""
         return getattr(self, '_web_url', None)
@@ -140,7 +136,6 @@
             self._web_url = web_url
         if package_name:
             self._package_name = package_name
->>>>>>> 216b1c40
 
     def __lt__(self, other: "Profile") -> bool:
         return self.key < other.key
